#    Copyright 2023 Haotian Liu
#
#    Licensed under the Apache License, Version 2.0 (the "License");
#    you may not use this file except in compliance with the License.
#    You may obtain a copy of the License at
#
#        http://www.apache.org/licenses/LICENSE-2.0
#
#    Unless required by applicable law or agreed to in writing, software
#    distributed under the License is distributed on an "AS IS" BASIS,
#    WITHOUT WARRANTIES OR CONDITIONS OF ANY KIND, either express or implied.
#    See the License for the specific language governing permissions and
#    limitations under the License.


import math
import random
from abc import ABC, abstractmethod

import torch
import torch.nn as nn
import torch.nn.functional as F

from longvu.constants import (
    DEFAULT_IM_END_TOKEN,
    DEFAULT_IM_START_TOKEN,
    DEFAULT_IMAGE_PATCH_TOKEN,
    IGNORE_INDEX,
    IMAGE_TOKEN_INDEX,
)

from .multimodal_encoder.builder import build_vision_tower_aux_list
from .multimodal_projector.builder import build_vision_projector
from .vision_sampler import VisionTokenSampler
import logging

from resource_logging import *

IS_XLA_AVAILABLE = False


class CambrianMetaModel:

    def __init__(self, config):
        super(CambrianMetaModel, self).__init__(config)

        if hasattr(config, "mm_vision_tower_aux_list"):

            projector_type = getattr(config, "mm_projector_type", "linear")
            if projector_type == "sva":

                vision_hidden_size = config.vision_hidden_size
                num_query_group = config.num_query_group
                query_num_list = config.query_num_list
                connector_only = config.connector_only
                connector_depth = config.connector_depth
                self.vision_tower_aux_list = build_vision_tower_aux_list(
                    config, delay_load=True
                )
                self.mm_projector = nn.Sequential(
                    nn.Linear(vision_hidden_size * num_query_group, config.hidden_size),
                    nn.GELU(),
                    nn.Linear(config.hidden_size, config.hidden_size),
                )

                image_token_len = config.image_token_len
                vision_tower_aux_token_len_list = (
                    self.config.mm_vision_tower_aux_token_len_list
                )
                cross_att_token_len_list = [
                    int(vision_tower_aux_token_len**0.5) // int(image_token_len**0.5)
                    for vision_tower_aux_token_len in vision_tower_aux_token_len_list
                ]

                for aux_i, vision_tower_aux in enumerate(self.vision_tower_aux_list):
                    setattr(
                        self,
                        "mm_projector_aux_{}".format(aux_i),
                        nn.Sequential(
                            nn.Linear(vision_tower_aux.hidden_size, vision_hidden_size),
                            nn.GELU(),
                            nn.Linear(vision_hidden_size, vision_hidden_size),
                            nn.LayerNorm(vision_hidden_size),
                        ),
                    )
                    

                for query_group_i in range(num_query_group):
                    cross_att_token_len_list = [
                        int(vision_tower_aux_token_len**0.5)
                        // int(query_num_list[query_group_i] ** 0.5)
                        for vision_tower_aux_token_len in vision_tower_aux_token_len_list
                    ]
                    setattr(
                        self,
                        "vision_sampler_{}".format(query_group_i),
                        VisionTokenSampler(
                            vision_hidden_size,
                            vision_hidden_size,
                            [vision_hidden_size] * len(self.vision_tower_aux_list),
                            cross_att_token_len_list,
                            vision_hidden_size,
                            connector_depth,
                        ),
                    )

                if not connector_only:
                    num_of_vision_sampler_layers = (
                        config.num_of_vision_sampler_layers
                    ) = config.num_of_vision_sampler_layers
                    config.start_of_vision_sampler_layers = (
                        config.start_of_vision_sampler_layers
                    )
                    config.stride_of_vision_sampler_layers = (
                        config.stride_of_vision_sampler_layers
                    )
                    cross_att_token_len_list = [
                        int(vision_tower_aux_token_len**0.5)
                        // int(image_token_len**0.5)
                        for vision_tower_aux_token_len in vision_tower_aux_token_len_list
                    ]
                    self.vision_sampler_layers = nn.ModuleList(
                        [
                            VisionTokenSampler(
                                config.hidden_size,
                                vision_hidden_size,
                                [vision_hidden_size] * len(self.vision_tower_aux_list),
                                cross_att_token_len_list,
                                vision_hidden_size,
                                1,
                            )
                            for layer_idx in range(0, num_of_vision_sampler_layers)
                        ]
                    )

                self.vision_query = nn.Parameter(
                    torch.randn((num_query_group, vision_hidden_size), dtype=self.dtype)
                )

                self.image_newline = nn.Parameter(
                    torch.empty(config.hidden_size, dtype=self.dtype)
                )

                self.frame_pos = torch.stack(
                    [
                        1
                        / torch.pow(
                            torch.tensor(10000),
                            torch.tensor(2 * (hid_j // 2) / config.hidden_size),
                        )
                        for hid_j in range(config.hidden_size)
                    ]
                )

            else:
                self.vision_tower_aux_list = build_vision_tower_aux_list(
                    config, delay_load=True
                )
                config.mm_hidden_size = sum(
                    [
                        vision_tower_aux.hidden_size
                        for vision_tower_aux in self.vision_tower_aux_list
                    ]
                )
                self.mm_projector = build_vision_projector(config)
                self.image_newline = nn.Parameter(
                    torch.empty(config.hidden_size, dtype=self.dtype)
                )

    def get_frame_pos(self, time_range):
        frame_pos = self.frame_pos.reshape(1, -1) * time_range.reshape(-1, 1).to(
            self.frame_pos.device
        )
        frame_pos[:, 0::2] = torch.sin(frame_pos[:, 0::2])
        frame_pos[:, 1::2] = torch.cos(frame_pos[:, 0::2])
        frame_pos = frame_pos.unsqueeze(1)
        return frame_pos

    # def get_vision_tower(self):
    #     vision_tower = getattr(self, 'vision_tower', None)
    #     if type(vision_tower) is list:
    #         vision_tower = vision_tower[0]
    #     return vision_tower

    def get_vision_tower_aux_list(self):
        vision_tower_aux_list = getattr(self, "vision_tower_aux_list", None)
        return vision_tower_aux_list

    def initialize_vision_modules(self, model_args, fsdp=None):
        # vision_tower = model_args.vision_tower
        num_query_group = model_args.num_query_group
        query_num_list = model_args.query_num_list
        vision_hidden_size = model_args.vision_hidden_size
        vision_tower_aux_list = model_args.vision_tower_aux_list
        vision_tower_aux_token_len_list = model_args.vision_tower_aux_token_len_list
        image_token_len = model_args.image_token_len
        mm_vision_select_layer = model_args.mm_vision_select_layer
        mm_vision_select_feature = model_args.mm_vision_select_feature
        pretrain_mm_mlp_adapter = model_args.pretrain_mm_mlp_adapter
        connector_only = model_args.connector_only
        connector_depth = model_args.connector_depth

        # self.config.mm_vision_tower = vision_tower
        self.config.image_token_len = image_token_len
        self.config.num_query_group = num_query_group
        self.config.query_num_list = query_num_list
        assert num_query_group == len(query_num_list)
        self.config.connector_depth = connector_depth
        self.config.mm_vision_tower_aux_list = vision_tower_aux_list
        self.config.mm_vision_tower_aux_token_len_list = vision_tower_aux_token_len_list
        self.config.connector_only = connector_only
        self.config.highres_connect = model_args.highres_connect
        self.config.highres = model_args.highres
        self.config.frame_pos = model_args.frame_pos
        self.config.lowres_token = model_args.lowres_token
        self.config.connect_layer = model_args.connect_layer
        self.config.dino_threshold = getattr(model_args, "dino_threshold", 0.83)
        self.config.drop_threshold = getattr(model_args, "drop_threshold", 0.6)
        self.config.is_image_newline = getattr(model_args, "is_image_newline", True)

        if self.get_vision_tower_aux_list() is None:
            vision_tower_aux_list = build_vision_tower_aux_list(model_args)
            if model_args.unfreeze_mm_vision_tower:
                self.vision_tower_aux_list = nn.ModuleList(vision_tower_aux_list)
            else:
                self.vision_tower_aux_list = vision_tower_aux_list
        else:
            vision_tower_aux_list = self.vision_tower_aux_list
            for vision_tower_aux in vision_tower_aux_list:
                vision_tower_aux.load_model()

        self.config.use_mm_proj = True
        self.config.mm_projector_type = getattr(
            model_args, "mm_projector_type", "linear"
        )
        self.config.vision_hidden_size = vision_hidden_size
        self.config.mm_vision_select_layer = mm_vision_select_layer
        self.config.mm_vision_select_feature = mm_vision_select_feature

        if getattr(self, "mm_projector", None) is None:

            if self.config.mm_projector_type == "sva":
                self.mm_projector = nn.Sequential(
                    nn.Linear(
                        vision_hidden_size * num_query_group, self.config.hidden_size
                    ),
                    nn.GELU(),
                    nn.Linear(self.config.hidden_size, self.config.hidden_size),
                )
                for aux_i, vision_tower_aux in enumerate(vision_tower_aux_list):
                    setattr(
                        self,
                        "mm_projector_aux_{}".format(aux_i),
                        nn.Sequential(
                            nn.Linear(vision_tower_aux.hidden_size, vision_hidden_size),
                            nn.GELU(),
                            nn.Linear(vision_hidden_size, vision_hidden_size),
                            nn.LayerNorm(vision_hidden_size),
                        ),
                    )
                    

                # vision sampler for each group of query as the connector before the LLM
                for query_group_i in range(num_query_group):
                    cross_att_token_len_list = [
                        int(vision_tower_aux_token_len**0.5)
                        // int(query_num_list[query_group_i] ** 0.5)
                        for vision_tower_aux_token_len in vision_tower_aux_token_len_list
                    ]
                    setattr(
                        self,
                        "vision_sampler_{}".format(query_group_i),
                        VisionTokenSampler(
                            vision_hidden_size,
                            vision_hidden_size,
                            [vision_hidden_size] * len(vision_tower_aux_list),
                            cross_att_token_len_list,
                            vision_hidden_size,
                            connector_depth,
                        ),
                    )

                # sampler layers within LLM
                if not connector_only:
                    num_of_vision_sampler_layers = (
                        self.config.num_of_vision_sampler_layers
                    ) = model_args.num_of_vision_sampler_layers
                    self.config.start_of_vision_sampler_layers = (
                        model_args.start_of_vision_sampler_layers
                    )
                    self.config.stride_of_vision_sampler_layers = (
                        model_args.stride_of_vision_sampler_layers
                    )
                    cross_att_token_len_list = [
                        int(vision_tower_aux_token_len**0.5)
                        // int(image_token_len**0.5)
                        for vision_tower_aux_token_len in vision_tower_aux_token_len_list
                    ]
                    self.vision_sampler_layers = nn.ModuleList(
                        [
                            VisionTokenSampler(
                                self.config.hidden_size,
                                vision_hidden_size,
                                [vision_hidden_size] * len(vision_tower_aux_list),
                                cross_att_token_len_list,
                                vision_hidden_size,
                                1,
                            )
                            for layer_idx in range(0, num_of_vision_sampler_layers)
                        ]
                    )
                vision_embed_std = 1 / torch.sqrt(
                    torch.tensor(vision_hidden_size, dtype=self.dtype)
                )
                self.vision_query = nn.Parameter(
                    torch.randn((num_query_group, vision_hidden_size), dtype=self.dtype)
                    * vision_embed_std
                )

                embed_std = 1 / torch.sqrt(
                    torch.tensor(self.config.hidden_size, dtype=self.dtype)
                )
                self.image_newline = nn.Parameter(
                    torch.randn(self.config.hidden_size, dtype=self.dtype) * embed_std
                )

            else:
                self.config.mm_hidden_size = sum(
                    [
                        vision_tower_aux.hidden_size
                        for vision_tower_aux in vision_tower_aux_list
                    ]
                )
                self.mm_projector = build_vision_projector(self.config)
                embed_std = 1 / torch.sqrt(
                    torch.tensor(self.config.hidden_size, dtype=self.dtype)
                )
                self.image_newline = nn.Parameter(
                    torch.randn(self.config.hidden_size, dtype=self.dtype) * embed_std
                )
        else:
            # In case it is frozen by LoRA
            for p in self.mm_projector.parameters():
                p.requires_grad = True

        if pretrain_mm_mlp_adapter is not None:
            mm_projector_weights = torch.load(
                pretrain_mm_mlp_adapter, map_location="cpu"
            )

            def get_w(weights, keyword):
                return {
                    k.split(keyword + ".")[1]: v
                    for k, v in weights.items()
                    if keyword + "." in k
                }

            self.mm_projector.load_state_dict(
                get_w(mm_projector_weights, "mm_projector"), strict=True
            )

            if self.config.mm_projector_type == "sva":
                for aux_i in range(len(vision_tower_aux_list)):
                    getattr(self, "mm_projector_aux_{}".format(aux_i)).load_state_dict(
                        get_w(
                            mm_projector_weights, "mm_projector_aux_{}".format(aux_i)
                        ),
                        strict=True,
                    )

                for query_group_i in range(num_query_group):
                    getattr(
                        self, "vision_sampler_{}".format(query_group_i)
                    ).load_state_dict(
                        get_w(
                            mm_projector_weights,
                            "vision_sampler_{}".format(query_group_i),
                        ),
                        strict=True,
                    )

                if not connector_only:
                    self.vision_sampler_layers.load_state_dict(
                        get_w(mm_projector_weights, "vision_sampler_layers"),
                        strict=True,
                    )
                self.vision_query.data = mm_projector_weights["model.vision_query"]
            self.image_newline.data = mm_projector_weights["model.image_newline"]


def unmask_attention_mask(mask, original_size):
    original_w, original_h = original_size
    cur_h, cur_w = mask.shape[1:3]

    original_aspect_ratio = original_w / original_h
    current_aspect_ratio = cur_w / cur_h

    if original_aspect_ratio > current_aspect_ratio:
        scale_factor = cur_w / original_w
        new_height = int(original_h * scale_factor)
        padding = (cur_h - new_height) // 2
        if padding > 0:
            mask[:, :padding, :] = 0
            mask[:, -padding:, :] = 0
        return mask
    else:
        scale_factor = cur_h / original_h
        new_width = int(original_w * scale_factor)
        padding = (cur_w - new_width) // 2
        if padding > 0:
            mask[:, :, :padding] = 0
            mask[:, :, -padding:] = 0
        return mask


def unpad_image(tensor, original_size):
    """
    Unpads a PyTorch tensor of a padded and resized image.

    Args:
    tensor (torch.Tensor): The image tensor, assumed to be in CxHxW format.
    original_size (tuple): The original size of the image (height, width).

    Returns:
    torch.Tensor: The unpadded image tensor.
    """
    original_width, original_height = original_size
    current_height, current_width = tensor.shape[1:3]

    original_aspect_ratio = original_width / original_height
    current_aspect_ratio = current_width / current_height

    if original_aspect_ratio > current_aspect_ratio:
        scale_factor = current_width / original_width
        new_height = int(original_height * scale_factor)
        padding = (current_height - new_height) // 2
        unpadded_tensor = tensor[:, padding : current_height - padding, :]
        # if 0 in unpadded_tensor.shape:
        #     print(f"scale_factor: {scale_factor}, new_height: {new_height}, padding: {padding}, original_width: {original_width}, original_height: {original_height}")
    else:
        scale_factor = current_height / original_height
        new_width = int(original_width * scale_factor)
        padding = (current_width - new_width) // 2
        unpadded_tensor = tensor[:, :, padding : current_width - padding]
        # if 0 in unpadded_tensor.shape:
        #     print(f"scale_factor: {scale_factor}, new_width: {new_width}, padding: {padding}, original_width: {original_width}, original_height: {original_height}")

    return unpadded_tensor


class CambrianMetaForCausalLM(ABC):

    @abstractmethod
    def get_model(self):
        pass

    # def get_vision_tower(self):
    #     return self.get_model().get_vision_tower()

    def get_vision_tower_aux_list(self):
        return self.get_model().get_vision_tower_aux_list()

    def rearrange_vision_tower_features_train(
        self,
        vision_tower_aux_feature_list,
        vision_tower_aux_attention_masks_list,
        query_side_len,
    ):
        vision_tower_aux_feature_rearranged_list = []
        vision_tower_aux_attention_masks_rearranged_list = []
        bs = vision_tower_aux_feature_list[0].shape[0]
        for vision_tower_aux_feature, vision_tower_aux_attention_masks in zip(
            vision_tower_aux_feature_list, vision_tower_aux_attention_masks_list
        ):
            aux_height = aux_width = int(vision_tower_aux_feature.shape[1] ** 0.5)
            assert (aux_height // query_side_len) * query_side_len == aux_height

            reduce_factor = aux_height // query_side_len
            vision_tower_aux_feature_rearranged = vision_tower_aux_feature.view(
                bs, query_side_len, reduce_factor, query_side_len, reduce_factor, -1
            )
            vision_tower_aux_feature_rearranged = (
                vision_tower_aux_feature_rearranged.permute(0, 1, 3, 2, 4, 5)
                .contiguous()
                .flatten(0, 2)
                .flatten(1, 2)
            )

            vision_tower_aux_attention_masks_rearranged = (
                vision_tower_aux_attention_masks.view(
                    bs * query_side_len * query_side_len, reduce_factor * reduce_factor
                )
            )

            vision_tower_aux_feature_rearranged_list.append(
                vision_tower_aux_feature_rearranged
            )
            vision_tower_aux_attention_masks_rearranged_list.append(
                vision_tower_aux_attention_masks_rearranged
            )
        return (
            vision_tower_aux_feature_rearranged_list,
            vision_tower_aux_attention_masks_rearranged_list,
        )

    def rearrange_vision_tower_features_inference(
        self, vision_tower_aux_feature_list, query_side_len, image_sizes, unpad=False
    ):
        vision_tower_aux_feature_rearranged_list = []
        vision_tower_aux_attention_masks_rearranged_list = []
        bs = vision_tower_aux_feature_list[0].shape[0]
        for vision_tower_aux_feature in vision_tower_aux_feature_list:
            aux_height = aux_width = int(vision_tower_aux_feature.shape[1] ** 0.5)
            assert (aux_height // query_side_len) * query_side_len == aux_height

            reduce_factor = aux_height // query_side_len

            vision_tower_aux_feature_rearranged = []
            vision_tower_aux_attention_masks_rearranged = []
            for batch_i in range(bs):
                image_size = image_sizes[batch_i]
                cur_vision_tower_aux_feature = vision_tower_aux_feature[batch_i]

                cur_vision_tower_aux_attention_masks_rearranged = torch.ones(
                    (1, aux_height, aux_width),
                    dtype=torch.bool,
                    device=cur_vision_tower_aux_feature.device,
                )
                cur_vision_tower_aux_feature_rearranged = (
                    cur_vision_tower_aux_feature.view(
                        1,
                        query_side_len,
                        reduce_factor,
                        query_side_len,
                        reduce_factor,
                        -1,
                    )
                )
                cur_vision_tower_aux_feature_rearranged = (
                    cur_vision_tower_aux_feature_rearranged.permute(
                        0, 1, 3, 2, 4, 5
                    ).contiguous()
                )
                if unpad:
                    cur_vision_tower_aux_feature_rearranged = unpad_image(
                        cur_vision_tower_aux_feature_rearranged, image_size
                    )
                cur_vision_tower_aux_feature_rearranged = (
                    cur_vision_tower_aux_feature_rearranged.flatten(0, 2).flatten(1, 2)
                )  # query_side_len*query_side_len X reduce_factor*reduce_factor X C

                cur_vision_tower_aux_attention_masks_rearranged = unmask_attention_mask(
                    cur_vision_tower_aux_attention_masks_rearranged, image_size
                )
                cur_vision_tower_aux_attention_masks_rearranged = (
                    cur_vision_tower_aux_attention_masks_rearranged.view(
                        1, query_side_len, reduce_factor, query_side_len, reduce_factor
                    )
                    .permute(0, 1, 3, 2, 4)
                    .contiguous()
                )
                if unpad:
                    cur_vision_tower_aux_attention_masks_rearranged = unpad_image(
                        cur_vision_tower_aux_attention_masks_rearranged, image_size
                    )
                cur_vision_tower_aux_attention_masks_rearranged = (
                    cur_vision_tower_aux_attention_masks_rearranged.flatten(
                        0, 2
                    ).flatten(1, 2)
                )

                cur_vision_tower_aux_attention_masks_rearranged[
                    cur_vision_tower_aux_attention_masks_rearranged.sum(-1) == 0
                ] = True

                vision_tower_aux_feature_rearranged.append(
                    cur_vision_tower_aux_feature_rearranged
                )
                vision_tower_aux_attention_masks_rearranged.append(
                    cur_vision_tower_aux_attention_masks_rearranged
                )

            vision_tower_aux_feature_rearranged = torch.cat(
                vision_tower_aux_feature_rearranged, 0
            )
            vision_tower_aux_attention_masks_rearranged = torch.cat(
                vision_tower_aux_attention_masks_rearranged, 0
            )

            vision_tower_aux_feature_rearranged_list.append(
                vision_tower_aux_feature_rearranged
            )
            vision_tower_aux_attention_masks_rearranged_list.append(
                vision_tower_aux_attention_masks_rearranged
            )

        return (
            vision_tower_aux_feature_rearranged_list,
            vision_tower_aux_attention_masks_rearranged_list,
        )

    def encode_images(self, image_aux_list, encode_type=None):
        vision_tower_aux_list = self.get_model().get_vision_tower_aux_list()
        image_aux_features_list = []
        chunk_size = 64
        if encode_type == "dino":
            image_aux = image_aux_list[-1]
            vision_tower_aux = vision_tower_aux_list[-1]
            if image_aux.shape[0] > chunk_size:
                image_aux_features_chunks = []
                for start_idx in range(0, image_aux.shape[0], chunk_size):
                    end_idx = min(start_idx + chunk_size, image_aux.shape[0])
                    chunk = image_aux[start_idx:end_idx]
                    image_aux_features_chunk = vision_tower_aux(chunk)
                    image_aux_features_chunks.append(image_aux_features_chunk)
                image_aux_features = torch.cat(image_aux_features_chunks, dim=0)
            else:
                image_aux_features = vision_tower_aux(image_aux)
            return image_aux_features
        elif encode_type == "siglip":
            image_aux = image_aux_list[0]
            vision_tower_aux = vision_tower_aux_list[0]
            if image_aux.shape[0] > chunk_size:
                image_aux_features_chunks = []
                for start_idx in range(0, image_aux.shape[0], chunk_size):
                    end_idx = min(start_idx + chunk_size, image_aux.shape[0])
                    chunk = image_aux[start_idx:end_idx]
                    image_aux_features_chunk = vision_tower_aux(chunk)
                    image_aux_features_chunks.append(image_aux_features_chunk)
                image_aux_features = torch.cat(image_aux_features_chunks, dim=0)
            else:
                image_aux_features = vision_tower_aux(image_aux)
            return image_aux_features
        else:
            for image_aux, vision_tower_aux in zip(
                image_aux_list, vision_tower_aux_list
            ):
                if image_aux.shape[0] > chunk_size:
                    image_aux_features_chunks = []
                    for start_idx in range(0, image_aux.shape[0], chunk_size):
                        end_idx = min(start_idx + chunk_size, image_aux.shape[0])
                        chunk = image_aux[start_idx:end_idx]
                        image_aux_features_chunk = vision_tower_aux(chunk)
                        image_aux_features_chunks.append(image_aux_features_chunk)
                    image_aux_features = torch.cat(image_aux_features_chunks, dim=0)
                else:
                    image_aux_features = vision_tower_aux(image_aux)
                image_aux_features_list.append(image_aux_features)
            return image_aux_features_list

    def select_frame(
        self,
        feature_list,
        split_sizes,
        input_ids,
        new_image_aux_list,
        image_sizes,
        window_size=16,
        threshold=0.83,
    ):
        dino_features_batch = torch.split(feature_list, split_sizes, dim=0)
        new_image_aux_batch_0 = torch.split(new_image_aux_list[0], split_sizes, dim=0)
        new_image_aux_batch_1 = torch.split(new_image_aux_list[1], split_sizes, dim=0)
        new_split_sizes = []
        selected_frames_all_0 = []
        selected_frames_all_1 = []
        selected_frames_feature_all = []
        selected_frame_indices_all = []
        for i_batch, frame_features in enumerate(dino_features_batch):
            try:
                if "llama" in self.get_model().config.model_type:
                    text_len = torch.where(input_ids[i_batch] == 128002)[-1][0]
                else:
                    text_len = torch.where(input_ids[i_batch] == 151643)[-1][0]
            except:
                text_len = len(input_ids[i_batch])
            original_width, original_height = image_sizes[i_batch]
            if getattr(self.get_model().config, "highres", False):
                token_per_frame = self.get_model().config.lowres_token ** 2
            else:
                token_per_frame = self.get_model().config.image_token_len
            # current_height, current_width = token_per_side, token_per_side
            # original_aspect_ratio = original_width / original_height
            # current_aspect_ratio = current_width / current_height
            # if original_aspect_ratio > current_aspect_ratio:
            #     scale_factor = current_width / original_width
            #     new_height = int(original_height * scale_factor)
            #     padding = math.ceil((current_height - new_height) / 2.0)
            #     token_per_frame = (
            #         current_height - padding * 2
            #     ) * token_per_side + token_per_side
            # else:
            #     scale_factor = current_height / original_height
            #     new_width = int(original_width * scale_factor)
            #     padding = math.ceil((current_width - new_width) / 2.0)
            #     token_per_frame = (current_width - padding * 2) * token_per_side + (
            #         current_width - padding * 2
            #     )
            # token_per_frame = (
            #     token_per_side**2 if token_per_frame < 1 else token_per_frame
            # )
            max_num_frames = max(
                1,
                (
                    self.get_model().config.tokenizer_model_max_length
                    - text_len
                    - getattr(self.get_model().config, "inference_max_length", 16)
                )
                // token_per_frame,
            )
            if len(frame_features) < max_num_frames:
                selected_frames_all_0.append(new_image_aux_batch_0[i_batch])
                selected_frames_all_1.append(new_image_aux_batch_1[i_batch])
                selected_frames_feature_all.append(frame_features)
                new_split_sizes.append(len(frame_features))
                selected_frame_indices_all.append(torch.arange(len(frame_features)))
                continue

            num_segments = len(frame_features) // window_size
            if num_segments == 0:
                query_feature = frame_features.flatten(1, 2)
                query_feature = query_feature / torch.norm(
                    (query_feature), dim=1, keepdim=True
                )
                similarities = torch.mean(query_feature @ query_feature.T, dim=1)
                similarities[len(frame_features) // 2] = 0
                indices = torch.where(similarities < threshold)[0]
                selected_frame_indices_all.append(indices)
                selected_frames_all_0.append(new_image_aux_batch_0[i_batch][indices])
                selected_frames_all_1.append(new_image_aux_batch_1[i_batch][indices])
                selected_frames_feature_all.append(frame_features[indices])
                new_split_sizes.append(len(indices))
                continue
            segments_frames_0 = []
            segments_frames_1 = []
            segments_features = []
            for start_idx in range(0, len(frame_features), window_size):
                end_idx = min(start_idx + window_size, len(frame_features))
                segments_frames_0.append(
                    new_image_aux_batch_0[i_batch][start_idx:end_idx]
                )
                segments_frames_1.append(
                    new_image_aux_batch_1[i_batch][start_idx:end_idx]
                )
                segments_features.append(frame_features[start_idx:end_idx])
            selected_frames_0 = []
            selected_frames_1 = []
            selected_features = []
            selected_frame_indices = []
            for i, segment in enumerate(segments_features):
                query_feature = segment.flatten(1, 2)
                query_feature = query_feature / torch.norm(
                    (query_feature), dim=1, keepdim=True
                )
                similarities = torch.mean(query_feature @ query_feature.T, dim=1)
                similarities[len(segment) // 2] = 0
                indices = torch.where(similarities < threshold)[0]
                selected_frames_0.append(segments_frames_0[i][indices])
                selected_frames_1.append(segments_frames_1[i][indices])
                selected_features.append(segment[indices])
                selected_frame_indices.extend(indices + i * window_size)
            selected_frames_0 = torch.cat(selected_frames_0, dim=0)
            selected_frames_1 = torch.cat(selected_frames_1, dim=0)
            selected_features = torch.cat(selected_features, dim=0)
            selected_frame_indices = torch.tensor(selected_frame_indices)
            # ablation
            max_num_frames = 400  # in case of OOM
            if len(selected_frames_0) > max_num_frames:
                interval = len(selected_frames_0) / float(max_num_frames)
                indices = [int(interval * i) for i in range(max_num_frames)]
                new_split_sizes.append(len(indices))
                selected_frames_all_0.append(selected_frames_0[indices])
                selected_frames_all_1.append(selected_frames_1[indices])
                selected_frames_feature_all.append(selected_features[indices])
                selected_frame_indices = selected_frame_indices[indices]
            else:
                new_split_sizes.append(len(selected_frames_0))
                selected_frames_all_0.append(selected_frames_0)
                selected_frames_all_1.append(selected_frames_1)
                selected_frames_feature_all.append(selected_features)
            selected_frame_indices_all.append(selected_frame_indices)
        selected_frames_all_0 = torch.cat(selected_frames_all_0, dim=0)
        selected_frames_all_1 = torch.cat(selected_frames_all_1, dim=0)
        selected_frames_feature_all = torch.cat(selected_frames_feature_all, dim=0)
        return (
            selected_frames_feature_all,
            new_split_sizes,
            [selected_frames_all_0, selected_frames_all_1],
            selected_frame_indices_all,
        )

    def prepare_inputs_labels_for_multimodal(
        self,
        input_ids,
        position_ids,
        attention_mask,
        past_key_values,
        labels,
        images,
        image_aux_attention_masks_list=None,
        image_sizes=None,
    ):
        if isinstance(input_ids, torch.Tensor):
            debug_tensor("input_ids", input_ids)
        if isinstance(images, list):
            for i, image in enumerate(images):
                if isinstance(image, torch.Tensor):
                    debug_tensor(f'images[{i}]', image)
        # vision_tower = self.get_vision_tower()
        vision_tower_aux_list = self.get_model().get_vision_tower_aux_list()
        if vision_tower_aux_list is None or images is None or input_ids.shape[1] == 1:
            return (
                input_ids,
                position_ids,
                attention_mask,
                past_key_values,
                None,
                labels,
                None,
                None,
                None,
                None,
            )

        image_aux_list = images

        split_sizes = None

        if type(image_aux_list[0]) is list or image_aux_list[0].ndim == 5:
            split_sizes_ori = [
                1 if image.ndim == 3 else image.shape[0] for image in image_aux_list[0]
            ]
            new_image_aux_list = []
            for image_aux in image_aux_list:
                if type(image_aux) is list:
                    image_aux = [
                        x.unsqueeze(0) if x.ndim == 3 else x for x in image_aux
                    ]
                concat_image_aux = torch.cat([image for image in image_aux], dim=0)
                new_image_aux_list.append(concat_image_aux)
            with MeasureResourceUsage("CambrianMetaForCausalLM -> prepare_inputs_labels_for_multimodal -> encode_images:dino"):
                image_aux_features_dino = self.encode_images(
                    new_image_aux_list, encode_type="dino"
                )
                debug_tensor("image_aux_features_dino", image_aux_features_dino)

            with MeasureResourceUsage("CambrianMetaForCausalLM -> prepare_inputs_labels_for_multimodal -> select_frame"):
                (
                    image_aux_features_dino,
                    split_sizes,
                    new_image_aux_list,
                    selected_frame_indices_all,
                ) = self.select_frame(
                    image_aux_features_dino,
                    split_sizes_ori,
                    input_ids,
                    new_image_aux_list,
                    image_sizes,
                    threshold=getattr(self.get_model().config, "dino_threshold", 0.83),
                )

            with MeasureResourceUsage("CambrianMetaForCausalLM -> prepare_inputs_labels_for_multimodal -> encode_images:siglip"):
                image_aux_features_siglip = self.encode_images(
                    new_image_aux_list, encode_type="siglip"
                )
                debug_tensor("image_aux_features_siglip", image_aux_features_siglip)
            image_aux_features_list = [
                image_aux_features_siglip,
                image_aux_features_dino,
            ]

            bs = image_aux_features_list[0].shape[0]
            dtype = new_image_aux_list[0].dtype

            frame_sizes = []
            for i in range(len(image_sizes)):
                for j in range(split_sizes[i]):
                    frame_sizes.append(image_sizes[i])
            image_sizes = frame_sizes
        else:
            image_aux_features_list = self.encode_images(image_aux_list)
            bs = image_aux_list[0].shape[0]
            dtype = image_aux_list[0].dtype

        image_token_len = self.get_model().config.image_token_len
        query_num_list = self.get_model().config.query_num_list

        final_height = final_width = int(image_token_len**0.5)

        final_image_features_list = []
        final_image_features_down_list = []

        # only needed for sva
        vision_tower_aux_feature_list_final = None
        vision_tower_aux_attention_masks_list_final = None
        global_context_feature_final = None

        with MeasureResourceUsage("CambrianMetaForCausalLM -> prepare_inputs_labels_for_multimodal -> SVA"):
            if self.get_model().config.mm_projector_type == "sva":
                vision_tower_aux_feature_list = []
                vision_tower_aux_attention_masks_list = []
                # get vision tokens from each vision tower
                with MeasureResourceUsage("CambrianMetaForCausalLM -> prepare_inputs_labels_for_multimodal -> SVA -> mm_projector_aux_0/1"):
                    for aux_i in range(len(vision_tower_aux_list)):
                        image_aux_features = image_aux_features_list[aux_i]
                        logging.info(f'aux_i={aux_i}, image_aux_features.dtype = {image_aux_features.dtype}')
                        image_aux_features = getattr(
                            self.get_model(), "mm_projector_aux_{}".format(aux_i)
                        )(image_aux_features).to(dtype)
                        if aux_i == 0:
                            global_context_feature = image_aux_features.mean(1).view(
                                bs, 1, 1, -1
                            )

                        vision_tower_aux_feature_list.append(image_aux_features)

                
                input_mix_res = True
                input_high_res = True
                # perform vision sampling for each query group
                with MeasureResourceUsage("CambrianMetaForCausalLM -> prepare_inputs_labels_for_multimodal -> SVA -> query_group"):
                    for query_group_i, query_num in enumerate(query_num_list):
                        logging.debug(f'query_group_i={query_group_i}')
                        query_features_i = (
                            self.get_model()
                            .vision_query[query_group_i, :]
                            .view(1, 1, 1, -1)
                            .expand(bs, query_num, -1, -1)
                        )
                        global_context_feature_i = global_context_feature.expand(
                            -1, query_num, 1, -1
                        ).flatten(0, 1)
                        query_side_len = int(query_num**0.5)
                        if IS_XLA_AVAILABLE:
                            (
                                vision_tower_aux_feature_list_i,
                                vision_tower_aux_attention_masks_list_i,
                            ) = self.rearrange_vision_tower_features_train(
                                vision_tower_aux_feature_list,
                                image_aux_attention_masks_list,
                                query_side_len,
                            )
                        else:
                            (
                                vision_tower_aux_feature_list_i,
                                vision_tower_aux_attention_masks_list_i,
                            ) = self.rearrange_vision_tower_features_inference(
                                vision_tower_aux_feature_list, query_side_len, image_sizes
                            )

                        query_features_i = getattr(
                            self.get_model(), "vision_sampler_{}".format(query_group_i)
                        )(
                            query_features_i.flatten(0, 1),
                            global_context_feature_i,
                            *vision_tower_aux_feature_list_i,
                            *vision_tower_aux_attention_masks_list_i,
                        )
                        query_features_i = query_features_i.view(bs, query_num, -1)

                        if split_sizes is not None:
                            try:
                                if "llama" in self.get_model().config.model_type:
                                    text_len = torch.where(input_ids[0] == 128002)[-1][0]
                                else:
                                    text_len = torch.where(input_ids[0] == 151643)[-1][0]
                            except:
                                text_len = len(input_ids[0])
                            max_visual_len = (
                                self.get_model().config.tokenizer_model_max_length
                                - text_len
                                - getattr(self.get_model().config, "inference_max_length", 16)
                            )
                            max_num_frames = max(
                                1,
                                math.floor(max_visual_len // (final_height * final_width)),
                            )
                            max_num_frames_low = max(
                                1,
                                math.floor(
                                    max_visual_len
                                    // (self.get_model().config.lowres_token ** 2)
                                ),
                            )
                            if split_sizes[0] < max_num_frames:
                                input_mix_res = False
                            elif split_sizes[0] > max_num_frames_low:
                                input_mix_res = False
                                input_high_res = False

                        # input_mix_res = False  # ablation

                        if (getattr(self.config, "highres", False)) and input_mix_res:
                            _query_features_i = (
                                query_features_i.permute(0, 2, 1)
                                .contiguous()
                                .view(bs, -1, query_side_len, query_side_len)
                            )
                            _query_features_i = F.interpolate(
                                _query_features_i.float(),
                                size=(
                                    self.get_model().config.lowres_token,
                                    self.get_model().config.lowres_token,
                                ),
                                mode="bilinear",
                                align_corners=False,
                            ).to(dtype=query_features_i.dtype)
                            _query_features_i = (
                                _query_features_i.permute(0, 2, 3, 1).contiguous().flatten(1, 2)
                            )
                            final_image_features_down_list.append(_query_features_i)

                        # interpolate to the final target size
                        if query_side_len != final_height:
                            query_features_i = (
                                query_features_i.permute(0, 2, 1)
                                .contiguous()
                                .view(bs, -1, query_side_len, query_side_len)
                            )
                            if input_high_res:
                                query_features_i = F.interpolate(
                                    query_features_i.float(),
                                    size=(final_height, final_width),
                                    mode="bilinear",
                                    align_corners=False,
                                ).to(dtype=query_features_i.dtype)
                            else:
                                query_features_i = F.interpolate(
                                    query_features_i.float(),
                                    size=(8, 8),
                                    mode="bilinear",
                                    align_corners=False,
                                ).to(dtype=query_features_i.dtype)
                            query_features_i = (
                                query_features_i.permute(0, 2, 3, 1).contiguous().flatten(1, 2)
                            )
                        if isinstance(query_features_i, torch.Tensor):
<<<<<<< HEAD
                            debug_tensor(f"query_group_i={query_group_i}:", query_features_i)
                        else:
                            logging.debug('query_features_i not tensor')
=======
                            debug_tensor(f"query_features_i[{query_group_i}]:", query_features_i)
                        elif isinstance(query_features_i, list) or isinstance(query_features_i, tuple):
                            for i, query_feature in enumerate(query_features_i):
                                debug_tensor(f"query_features_i[{query_group_i}][{i}]:", query_feature)
>>>>>>> ca9ea217
                        final_image_features_list.append(query_features_i)

                if IS_XLA_AVAILABLE:
                    (
                        vision_tower_aux_feature_list_final,
                        vision_tower_aux_attention_masks_list_final,
                    ) = self.rearrange_vision_tower_features_train(
                        vision_tower_aux_feature_list,
                        image_aux_attention_masks_list,
                        final_height,
                    )
                    global_context_feature_final = global_context_feature.expand(
                        -1, final_height * final_width, 1, -1
                    ).flatten(0, 1)
            else:
                logging.debug('no config sva')
                final_image_features_list = image_aux_features_list

        for i, final_image_feature in enumerate(final_image_features_list):
            debug_tensor(f"final_image_features_list[{i}]:", final_image_feature)
        image_features = torch.cat(final_image_features_list, -1)
        image_features = self.get_model().mm_projector(image_features).to(dtype)

        if (getattr(self.config, "highres", False)) and input_mix_res:
            image_features_down = torch.cat(final_image_features_down_list, -1)
            image_features_down = (
                self.get_model().mm_projector(image_features_down).to(dtype)
            )

        with MeasureResourceUsage("CambrianMetaForCausalLM -> prepare_inputs_labels_for_multimodal -> rearrange_vision_tower+padding"):
            if IS_XLA_AVAILABLE:
                image_features = image_features.view(
                    image_features.shape[0], final_height, final_width, -1
                )
                image_features = torch.cat(
                    (
                        image_features,
                        self.model.image_newline[None, None, None, :].expand(
                            image_features.shape[0], final_height, 1, -1
                        ),
                    ),
                    dim=2,
                )
                image_features = image_features.flatten(1, 2)
                final_size = [(final_height, final_width)] * bs

            else:
                image_features = image_features.view(bs, final_height, final_width, -1)
                if (getattr(self.config, "highres", False)) and input_mix_res:
                    image_features_down = image_features_down.view(
                        bs,
                        self.get_model().config.lowres_token,
                        self.get_model().config.lowres_token,
                        -1,
                    )
                image_features_unpadded = []
                image_features_downsample = []
                final_size = []
                if self.get_model().config.mm_projector_type == "sva":
                    (
                        vision_tower_aux_feature_list_final,
                        vision_tower_aux_attention_masks_list_final,
                    ) = self.rearrange_vision_tower_features_inference(
                        vision_tower_aux_feature_list, final_height, image_sizes, unpad=True
                    )
                    global_context_feature_final = []
                for batch_i in range(bs):
                    cur_image_feature = image_features[batch_i]
                    image_size = image_sizes[batch_i]

                    cur_image_feature = unpad_image(
                        cur_image_feature.unsqueeze(0), image_size
                    )

                    cur_h, cur_w = cur_image_feature.shape[1:3]
                    try:  # fix bug for some invalid image
                        cur_image_feature = cur_image_feature.view(1, cur_h, cur_w, -1)
                        final_size.append((cur_h, cur_w))
                    except:
                        # print(f"invalid after unpad {image_features[batch_i].shape}, {image_sizes[batch_i]}", flush=True)
                        cur_image_feature = image_features[batch_i].unsqueeze(0)
                        image_size = image_sizes[batch_i]
                        cur_h, cur_w = cur_image_feature.shape[1:3]
                        cur_image_feature = cur_image_feature.view(1, cur_h, cur_w, -1)
                        final_size.append((cur_h, cur_w))

                    if (getattr(self.config, "highres", False)) and input_mix_res:
                        cur_image_feature_down = unpad_image(
                            image_features_down[batch_i].unsqueeze(0),
                            (
                                int(
                                    image_size[0]
                                    / (
                                        image_token_len**0.5
                                        / self.get_model().config.lowres_token
                                    )
                                ),
                                int(
                                    image_size[1]
                                    / (
                                        image_token_len**0.5
                                        / self.get_model().config.lowres_token
                                    )
                                ),
                            ),
                        )
                        _cur_h, _cur_w = cur_image_feature_down.shape[1:3]

                        try:  # fix bug for some invalid image
                            cur_image_feature_down = cur_image_feature_down.view(
                                1, _cur_h, _cur_w, -1
                            )
                        except:
                            print("invalid after unpad", flush=True)
                            cur_image_feature_down = image_features_down[batch_i].unsqueeze(
                                0
                            )
                            _cur_h, _cur_w = cur_image_feature_down.shape[1:3]
                            cur_image_feature_down = cur_image_feature_down.view(
                                1, _cur_h, _cur_w, -1
                            )

                        cur_image_feature_down = torch.cat(
                            (
                                cur_image_feature_down,
                                self.model.image_newline.view(1, 1, 1, -1)
                                .expand(1, _cur_h, 1, -1)
                                .to(cur_image_feature_down.device),
                            ),
                            dim=2,
                        ).flatten(1, 2)

                        if split_sizes is None and getattr(self.config, "frame_pos", False):
                            frame_pos = (
                                self.get_model()
                                .get_frame_pos(torch.arange(1))
                                .to(cur_image_feature_down.device)
                                .to(cur_image_feature_down.dtype)
                            )
                            cur_image_feature_down += frame_pos

                        image_features_downsample.append(cur_image_feature_down.squeeze(0))

                    cur_image_feature = torch.cat(
                        (
                            cur_image_feature,
                            self.model.image_newline.view(1, 1, 1, -1)
                            .expand(1, cur_h, 1, -1)
                            .to(cur_image_feature.device),
                        ),
                        dim=2,
                    )

                    if split_sizes is None and getattr(self.config, "frame_pos", False):
                        frame_pos = (
                            self.get_model()
                            .get_frame_pos(torch.arange(1))
                            .to(cur_image_feature.device)
                            .to(cur_image_feature.dtype)
                        )
                        cur_image_feature += frame_pos

                    cur_image_feature = cur_image_feature.flatten(1, 2)
                    image_features_unpadded.append(cur_image_feature.squeeze(0))

                    if self.get_model().config.mm_projector_type == "sva":
                        cur_global_context_feature = global_context_feature[batch_i].expand(
                            cur_h * cur_w, 1, -1
                        )
                        global_context_feature_final.append(cur_global_context_feature)
                if self.get_model().config.mm_projector_type == "sva":
                    global_context_feature_final = torch.cat(
                        global_context_feature_final, 0
                    )

                if (getattr(self.config, "highres", False)) and input_mix_res:
                    image_features = image_features_downsample
                else:
                    image_features = image_features_unpadded

        # TODO: image start / end is not implemented here to support pretraining.
        if getattr(self.config, "tune_mm_mlp_adapter", False) and getattr(
            self.config, "mm_use_im_start_end", False
        ):
            raise NotImplementedError

        split_image_features_unpadded = None
        frame_split_sizes = None

        if split_sizes is not None:
            split_image_features = []
            split_image_features_unpadded = (
                []
                if (getattr(self.config, "highres", False)) and input_mix_res
                else None
            )
            start_idx = 0
            for split_batch_idx, split_size in enumerate(split_sizes):
                if isinstance(image_features[start_idx : start_idx + split_size], list):
                    if getattr(self.config, "frame_pos", False):
                        frame_feature = torch.cat(
                            image_features[start_idx : start_idx + split_size], dim=0
                        ).reshape(split_size, -1, image_features[0].shape[-1])
                        frame_pos = (
                            self.get_model()
                            .get_frame_pos(selected_frame_indices_all[split_batch_idx])
                            .to(frame_feature.device)
                            .to(frame_feature.dtype)
                        )
                        frame_feature += frame_pos
                        split_image_features.append(
                            frame_feature.reshape(-1, image_features[0].shape[-1])
                        )
                    else:
                        split_image_features.append(
                            torch.cat(
                                image_features[start_idx : start_idx + split_size],
                                dim=0,
                            )
                        )
                    if (getattr(self.config, "highres", False)) and input_mix_res:
                        if getattr(self.config, "frame_pos", False):
                            frame_feature = torch.cat(
                                image_features_unpadded[
                                    start_idx : start_idx + split_size
                                ],
                                dim=0,
                            ).reshape(split_size, -1, image_features[0].shape[-1])
                            frame_pos = (
                                self.get_model()
                                .get_frame_pos(
                                    selected_frame_indices_all[split_batch_idx]
                                )
                                .to(frame_feature.device)
                                .to(frame_feature.dtype)
                            )
                            frame_feature += frame_pos
                            split_image_features_unpadded.append(
                                frame_feature.reshape(-1, image_features[0].shape[-1])
                            )
                        else:
                            split_image_features_unpadded.append(
                                torch.cat(
                                    image_features_unpadded[
                                        start_idx : start_idx + split_size
                                    ],
                                    dim=0,
                                )
                            )
                else:
                    if getattr(self.config, "frame_pos", False):
                        frame_feature = image_features[
                            start_idx : start_idx + split_size
                        ].reshape(split_size, -1, image_features[0].shape[-1])
                        frame_pos = (
                            self.get_model()
                            .get_frame_pos(selected_frame_indices_all[split_batch_idx])
                            .to(frame_feature.device)
                            .to(frame_feature.dtype)
                        )
                        frame_feature += frame_pos
                        split_image_features.append(
                            frame_feature.reshape(-1, image_features[0].shape[-1])
                        )
                    else:
                        split_image_features.append(
                            image_features[start_idx : start_idx + split_size]
                        )
                    if (getattr(self.config, "highres", False)) and input_mix_res:
                        if getattr(self.config, "frame_pos", False):
                            frame_feature = image_features_unpadded[
                                start_idx : start_idx + split_size
                            ]
                            frame_pos = (
                                self.get_model()
                                .get_frame_pos(
                                    selected_frame_indices_all[split_batch_idx]
                                )
                                .to(frame_feature.device)
                                .to(frame_feature.dtype)
                            )
                            frame_feature += frame_pos
                            split_image_features_unpadded.append(
                                frame_feature.reshape(-1, image_features[0].shape[-1])
                            )
                        else:
                            split_image_features_unpadded.append(
                                image_features_unpadded[
                                    start_idx : start_idx + split_size
                                ]
                            )
                start_idx += split_size
            image_features = split_image_features
            frame_split_sizes = split_sizes

        _labels = labels
        _position_ids = position_ids
        _attention_mask = attention_mask
        if attention_mask is None:
            attention_mask = torch.ones_like(input_ids, dtype=torch.bool)
        else:
            attention_mask = attention_mask.bool()
        if position_ids is None:
            position_ids = torch.arange(
                0, input_ids.shape[1], dtype=torch.long, device=input_ids.device
            )
        if labels is None:
            labels = torch.full_like(input_ids, IGNORE_INDEX)

        # remove the padding using attention_mask -- FIXME
        _input_ids = input_ids

        attention_mask = attention_mask | (input_ids == IMAGE_TOKEN_INDEX)

        input_ids = [
            cur_input_ids[cur_attention_mask]
            for cur_input_ids, cur_attention_mask in zip(input_ids, attention_mask)
        ]
        labels = [
            cur_labels[cur_attention_mask]
            for cur_labels, cur_attention_mask in zip(labels, attention_mask)
        ]

        new_input_embeds = []
        new_labels = []
        image_token_indices_batch = []
        cur_image_idx = 0
        with MeasureResourceUsage("CambrianMetaForCausalLM -> prepare_inputs_labels_for_multimodal -> Embedding+Cross-modal+STC"):
            for batch_idx, cur_input_ids in enumerate(input_ids):
                num_images = (cur_input_ids == IMAGE_TOKEN_INDEX).sum()
                if num_images == 0:
                    cur_image_features = image_features[cur_image_idx]
                    cur_input_embeds_1 = self.get_model().embed_tokens(cur_input_ids)
                    cur_input_embeds = torch.cat(
                        [cur_input_embeds_1, cur_image_features[0:0]], dim=0
                    )
                    new_input_embeds.append(cur_input_embeds)
                    new_labels.append(labels[batch_idx])
                    cur_image_idx += 1
                    continue

                image_token_indices = (
                    [-1]
                    + torch.where(cur_input_ids == IMAGE_TOKEN_INDEX)[0].tolist()
                    + [cur_input_ids.shape[0]]
                )
                image_token_indices_batch.append(
                    torch.where(cur_input_ids == IMAGE_TOKEN_INDEX)[0].tolist()[0]
                )
                cur_input_ids_noim = []
                cur_labels = labels[batch_idx]
                cur_labels_noim = []
                for i in range(len(image_token_indices) - 1):
                    cur_input_ids_noim.append(
                        cur_input_ids[
                            image_token_indices[i] + 1 : image_token_indices[i + 1]
                        ]
                    )
                    cur_labels_noim.append(
                        cur_labels[image_token_indices[i] + 1 : image_token_indices[i + 1]]
                    )
                split_sizes = [x.shape[0] for x in cur_labels_noim]
                cur_input_embeds = self.get_model().embed_tokens(
                    torch.cat(cur_input_ids_noim)
                )
                cur_input_embeds_no_im = torch.split(cur_input_embeds, split_sizes, dim=0)
                cur_new_input_embeds = []
                cur_new_labels = []

                text_len = sum([x.shape[0] for x in cur_input_embeds_no_im])
                visual_len = len(image_features[cur_image_idx])
                max_visual_len = (
                    self.get_model().config.tokenizer_model_max_length
                    - getattr(self.get_model().config, "inference_max_length", 16)
                    - text_len
                )
                mix_token = False

                # ablation mix
                if (
                    input_mix_res
                    and (
                        self.get_model().config.image_token_len
                        > getattr(self.get_model().config, "lowres_token", 8) ** 2
                    )
                    and frame_split_sizes is not None
                    and getattr(self.config, "highres", False)
                ):
                    if max_visual_len > visual_len:
                        visual_emb = image_features[cur_image_idx]
                        text_emb = cur_input_embeds_no_im[-1]
                        highres_num = math.floor(
                            (max_visual_len - visual_len)
                            / (
                                split_image_features_unpadded[cur_image_idx].shape[0]
                                // frame_split_sizes[cur_image_idx]
                                - visual_emb.shape[0] // frame_split_sizes[cur_image_idx]
                            )
                        )
                        if highres_num >= 1:
                            mix_token = True
                            sim = torch.matmul(visual_emb, text_emb.transpose(0, 1)).mean(
                                dim=-1
                            )
                            sim_frame = sim.reshape(
                                frame_split_sizes[cur_image_idx], -1
                            ).mean(dim=-1)
                            highres_num = min(highres_num, sim_frame.shape[0])
                            top_values, top_indices = torch.topk(sim_frame, highres_num)
                            if len(top_indices) > 0:
                                sorted_indices = torch.sort(top_indices)[1]
                                top_indices = top_indices[sorted_indices]
                                visual_emb_frame = image_features[cur_image_idx].reshape(
                                    frame_split_sizes[cur_image_idx],
                                    -1,
                                    image_features[cur_image_idx].shape[-1],
                                )
                                visual_emb_frame_highres = split_image_features_unpadded[
                                    cur_image_idx
                                ].reshape(
                                    frame_split_sizes[cur_image_idx],
                                    -1,
                                    split_image_features_unpadded[cur_image_idx].shape[-1],
                                )
                                current_point = 0
                                mix_visual_emb_frame = []
                                for frame_i in range(len(visual_emb_frame)):
                                    if current_point > len(top_indices) - 1:
                                        mix_visual_emb_frame.append(
                                            visual_emb_frame[frame_i]
                                        )
                                        continue
                                    if frame_i == top_indices[current_point]:
                                        mix_visual_emb_frame.append(
                                            visual_emb_frame_highres[frame_i]
                                        )
                                        current_point += 1
                                    else:
                                        mix_visual_emb_frame.append(
                                            visual_emb_frame[frame_i]
                                        )
                                image_features[cur_image_idx] = torch.cat(
                                    mix_visual_emb_frame, dim=0
                                )
                # ablation drop

                if (
                    max_visual_len < visual_len
                    and frame_split_sizes is not None
                    and not mix_token
                ):
                    visual_emb_frame = image_features[cur_image_idx].reshape(
                        frame_split_sizes[cur_image_idx],
                        -1,
                        image_features[cur_image_idx].shape[-1],
                    )

                    new_visual_emb_frames = []
                    for start_idx in range(0, len(visual_emb_frame), 8):
                        end_idx = min(start_idx + 8, len(visual_emb_frame))
                        chunk_feature = visual_emb_frame[start_idx:end_idx]  # 8, HW, C
                        if len(chunk_feature) == 1:
                            new_visual_emb_frames.append(chunk_feature[0])
                            continue
                        sim = F.cosine_similarity(
                            chunk_feature[0]
                            .unsqueeze(0)
                            .repeat_interleave(len(chunk_feature[1:]), dim=0),
                            chunk_feature[1:],
                            dim=-1,
                        )
                        new_visual_emb_frame = torch.cat(
                            [
                                chunk_feature[0],
                                chunk_feature[1:].flatten(0, 1)[
                                    sim.flatten(0, 1)
                                    < getattr(
                                        self.get_model().config, "drop_threshold", 0.7
                                    )
                                ],
                            ],
                            dim=0,
                        )
                        new_visual_emb_frames.append(new_visual_emb_frame)

                    reduced_visual_len = sum([x.shape[0] for x in new_visual_emb_frames])

                    if reduced_visual_len > max_visual_len:
                        force_remove = math.ceil(
                            (reduced_visual_len - max_visual_len)
                            / len(new_visual_emb_frames)
                        )
                        for chunk_i in range(len(new_visual_emb_frames)):
                            new_visual_emb_frames[chunk_i] = new_visual_emb_frames[chunk_i][
                                :-force_remove
                            ]
                        new_visual_emb_frames = torch.cat(new_visual_emb_frames, dim=0)
                    else:
                        new_visual_emb_frames = torch.cat(new_visual_emb_frames, dim=0)

                    image_features[cur_image_idx] = new_visual_emb_frames[:max_visual_len]

                for i in range(num_images + 1):
                    cur_new_input_embeds.append(cur_input_embeds_no_im[i])
                    cur_new_labels.append(cur_labels_noim[i])
                    if i < num_images:
                        cur_image_features = image_features[cur_image_idx]
                        cur_image_idx += 1
                        cur_new_input_embeds.append(cur_image_features)
                        cur_new_labels.append(
                            torch.full(
                                (cur_image_features.shape[0],),
                                IGNORE_INDEX,
                                device=cur_labels.device,
                                dtype=cur_labels.dtype,
                            )
                        )

                cur_new_input_embeds = [x.to(self.device) for x in cur_new_input_embeds]

                cur_new_input_embeds = torch.cat(cur_new_input_embeds)
                cur_new_labels = torch.cat(cur_new_labels)

                new_input_embeds.append(cur_new_input_embeds)
                new_labels.append(cur_new_labels)

        # Truncate sequences to max length as image embeddings can make the sequence longer
        tokenizer_model_max_length = getattr(
            self.config, "tokenizer_model_max_length", None
        )
        if tokenizer_model_max_length is not None:
            new_input_embeds = [
                x[:tokenizer_model_max_length] for x in new_input_embeds
            ]
            new_labels = [x[:tokenizer_model_max_length] for x in new_labels]

        # Combine them
        max_len = max(x.shape[0] for x in new_input_embeds)
        batch_size = len(new_input_embeds)

        new_input_embeds_padded = []
        new_labels_padded = torch.full(
            (batch_size, max_len),
            IGNORE_INDEX,
            dtype=new_labels[0].dtype,
            device=new_labels[0].device,
        )
        attention_mask = torch.zeros(
            (batch_size, max_len),
            dtype=attention_mask.dtype,
            device=attention_mask.device,
        )
        position_ids = torch.zeros(
            (batch_size, max_len),
            dtype=position_ids.dtype,
            device=position_ids.device,
        )

        for i, (cur_new_embed, cur_new_labels) in enumerate(
            zip(new_input_embeds, new_labels)
        ):
            cur_len = cur_new_embed.shape[0]
            if getattr(self.config, "tokenizer_padding_side", "right") == "left":
                new_input_embeds_padded.append(
                    torch.cat(
                        (
                            torch.zeros(
                                (max_len - cur_len, cur_new_embed.shape[1]),
                                dtype=cur_new_embed.dtype,
                                device=cur_new_embed.device,
                            ),
                            cur_new_embed,
                        ),
                        dim=0,
                    )
                )
                if cur_len > 0:
                    new_labels_padded[i, -cur_len:] = cur_new_labels
                    attention_mask[i, -cur_len:] = True
                    position_ids[i, -cur_len:] = torch.arange(
                        0,
                        cur_len,
                        dtype=position_ids.dtype,
                        device=position_ids.device,
                    )
            else:
                new_input_embeds_padded.append(
                    torch.cat(
                        (
                            cur_new_embed,
                            torch.zeros(
                                (max_len - cur_len, cur_new_embed.shape[1]),
                                dtype=cur_new_embed.dtype,
                                device=cur_new_embed.device,
                            ),
                        ),
                        dim=0,
                    )
                )
                if cur_len > 0:
                    new_labels_padded[i, :cur_len] = cur_new_labels
                    attention_mask[i, :cur_len] = True
                    position_ids[i, :cur_len] = torch.arange(
                        0,
                        cur_len,
                        dtype=position_ids.dtype,
                        device=position_ids.device,
                    )

        new_input_embeds = torch.stack(new_input_embeds_padded, dim=0)

        if _labels is None:
            new_labels = None
        else:
            new_labels = new_labels_padded

        if _attention_mask is None:
            attention_mask = None
        else:
            attention_mask = attention_mask.to(dtype=_attention_mask.dtype)

        if _position_ids is None:
            position_ids = None

        return (
            None,
            position_ids,
            attention_mask,
            past_key_values,
            new_input_embeds,
            new_labels,
            vision_tower_aux_feature_list_final,
            vision_tower_aux_attention_masks_list_final,
            final_size,
            global_context_feature_final,
        )

    def initialize_vision_tokenizer(self, model_args, tokenizer):
        if model_args.mm_use_im_patch_token:
            tokenizer.add_tokens([DEFAULT_IMAGE_PATCH_TOKEN], special_tokens=True)
            self.resize_token_embeddings(len(tokenizer))

        if model_args.mm_use_im_start_end:
            num_new_tokens = tokenizer.add_tokens(
                [DEFAULT_IM_START_TOKEN, DEFAULT_IM_END_TOKEN], special_tokens=True
            )
            self.resize_token_embeddings(len(tokenizer))

            if num_new_tokens > 0:
                input_embeddings = self.get_input_embeddings().weight.data
                output_embeddings = self.get_output_embeddings().weight.data

                input_embeddings_avg = input_embeddings[:-num_new_tokens].mean(
                    dim=0, keepdim=True
                )
                output_embeddings_avg = output_embeddings[:-num_new_tokens].mean(
                    dim=0, keepdim=True
                )

                input_embeddings[-num_new_tokens:] = input_embeddings_avg
                output_embeddings[-num_new_tokens:] = output_embeddings_avg

            if model_args.tune_mm_mlp_adapter:
                for p in self.get_input_embeddings().parameters():
                    p.requires_grad = True
                for p in self.get_output_embeddings().parameters():
                    p.requires_grad = False

            if model_args.pretrain_mm_mlp_adapter:
                mm_projector_weights = torch.load(
                    model_args.pretrain_mm_mlp_adapter, map_location="cpu"
                )
                embed_tokens_weight = mm_projector_weights["model.embed_tokens.weight"]
                assert num_new_tokens == 2
                if input_embeddings.shape == embed_tokens_weight.shape:
                    input_embeddings[-num_new_tokens:] = embed_tokens_weight[
                        -num_new_tokens:
                    ]
                elif embed_tokens_weight.shape[0] == num_new_tokens:
                    input_embeddings[-num_new_tokens:] = embed_tokens_weight
                else:
                    raise ValueError(
                        f"Unexpected embed_tokens_weight shape. Pretrained: {embed_tokens_weight.shape}. Current: {input_embeddings.shape}. Numer of new tokens: {num_new_tokens}."
                    )
        elif model_args.mm_use_im_patch_token:
            if model_args.tune_mm_mlp_adapter:
                for p in self.get_input_embeddings().parameters():
                    p.requires_grad = False
                for p in self.get_output_embeddings().parameters():
                    p.requires_grad = False<|MERGE_RESOLUTION|>--- conflicted
+++ resolved
@@ -1034,17 +1034,6 @@
                             query_features_i = (
                                 query_features_i.permute(0, 2, 3, 1).contiguous().flatten(1, 2)
                             )
-                        if isinstance(query_features_i, torch.Tensor):
-<<<<<<< HEAD
-                            debug_tensor(f"query_group_i={query_group_i}:", query_features_i)
-                        else:
-                            logging.debug('query_features_i not tensor')
-=======
-                            debug_tensor(f"query_features_i[{query_group_i}]:", query_features_i)
-                        elif isinstance(query_features_i, list) or isinstance(query_features_i, tuple):
-                            for i, query_feature in enumerate(query_features_i):
-                                debug_tensor(f"query_features_i[{query_group_i}][{i}]:", query_feature)
->>>>>>> ca9ea217
                         final_image_features_list.append(query_features_i)
 
                 if IS_XLA_AVAILABLE:
