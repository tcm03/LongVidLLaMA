# Adopted from https://github.com/lm-sys/FastChat. Below is the original copyright:
# Adopted from tatsu-lab@stanford_alpaca. Below is the original copyright:
# Make it more memory efficient by monkey patching the LLaMA model with FlashAttn.

# pyre-strict

# Need to call this before importing transformers.


import copy
import datetime
import json
import os
import pathlib
import uuid
from dataclasses import dataclass, field
from logging import Logger
from typing import Dict, Tuple, Optional, Sequence

import numpy as np

import torch

import transformers

from decord import cpu, VideoReader

import sys
sys.path.append('.')
from longvu import conversation as conversation_lib

from longvu.constants import (
    DEFAULT_IM_END_TOKEN,
    DEFAULT_IM_START_TOKEN,
    DEFAULT_IMAGE_TOKEN,
    IGNORE_INDEX,
    IMAGE_TOKEN_INDEX,
)
from longvu.language_model.cambrian_llama import CambrianLlamaForCausalLM
from longvu.language_model.cambrian_qwen import CambrianQwenForCausalLM, CambrianQwenForSequenceClassification
from longvu.mm_datautils import (
    preprocess,
    preprocess_multimodal,
    safe_save_model_for_hf_trainer,
    smart_tokenizer_and_embedding_resize,
)
from longvu.mm_trainer import LLaVATrainer
from PIL import Image, ImageSequence

from tensorboard.compat.tensorflow_stub.io.gfile import register_filesystem
from torch import distributed as dist

from torch.utils.data import Dataset
from torch.utils.tensorboard import SummaryWriter
from transformers import TrainerCallback

import pandas as pd

from transformers.integrations import TensorBoardCallback

from sklearn.metrics import accuracy_score, precision_recall_fscore_support
import logging
from resource_logging import measure_resource_usage, MeasureResourceUsage

logging.basicConfig(
    level=logging.INFO,
    format="%(asctime)s - %(filename)s:%(lineno)d - %(funcName)s - %(levelname)s - %(message)s"
)

TENSORBOARD_LOG_DIR_NAME: str = "tensorboard_logs"


@dataclass
class ModelArguments:
    input_model_filename: Optional[str] = field(default=None)
    output_model_filename: Optional[str] = field(default=None)
    model_name_or_path: Optional[str] = field(default="facebook/opt-125m")
    version: Optional[str] = field(default="v0")
    freeze_backbone: bool = field(default=False)
    tune_mm_mlp_adapter: bool = field(default=False)
    vision_tower: Optional[str] = field(default=None)
    mm_vision_select_layer: Optional[int] = field(
        default=-1
    )  # default to the last layer
    pretrain_mm_mlp_adapter: Optional[str] = field(default=None)
    mm_projector_type: Optional[str] = field(default="linear")
    mm_use_im_start_end: bool = field(default=False)
    mm_use_im_patch_token: bool = field(default=True)
    mm_patch_merge_type: Optional[str] = field(default="flat")
    mm_vision_select_feature: Optional[str] = field(default="patch")
    grid_size: Optional[int] = field(default=8)
    vision_tower_type: Optional[str] = field(default="sam")
    mm_hidden_size: Optional[int] = field(default=256)

    # cambrian
    vision_tower_aux_list: Optional[str] = field(
        default='["siglip/CLIP-ViT-SO400M-14-384", "facebook/dinov2-giant-res378"]'
    )
    vision_tower_aux_token_len_list: Optional[str] = field(default="[576, 576]")
    image_token_len: Optional[int] = field(default=576)
    num_query_group: Optional[int] = field(default=1)
    query_num_list: Optional[str] = field(default="[576]")
    connector_depth: Optional[int] = field(default=3)
    vision_hidden_size: Optional[int] = field(default=1024)
    connector_only: bool = field(default=True)
    num_of_vision_sampler_layers: Optional[int] = field(default=10)
    start_of_vision_sampler_layers: Optional[int] = field(default=0)
    stride_of_vision_sampler_layers: Optional[int] = field(default=3)

    is_st_sampler: bool = field(default=False)
    highres_connect: bool = field(default=False)
    highres: bool = field(default=False)
    connect_layer: Optional[int] = field(default=2)
    lowres_token: Optional[int] = field(default=8)
    dino_threshold: float = field(default=0.83)
    drop_threshold: float = field(default=0.75)
    frame_pos: bool = field(default=False)
    is_image_newline: bool = field(default=True)


@dataclass
class DataArguments:
    data_path_train: Optional[str] = field(default=None)
    data_path_val: Optional[str] = field(default=None)
    lazy_preprocess: bool = False
    is_multimodal: bool = False
    image_position: Optional[int] = field(default=91)
    image_folder: Optional[str] = field(default=None)
    uniform_sample: bool = field(default=False)
    image_aspect_ratio: str = "square"
    num_points: int = field(default=0)
    video_fps: float = field(default=1)
    use_subtitle: bool = field(default=True)


@dataclass
class TrainingArguments(transformers.TrainingArguments):
    remove_unused_columns: bool = field(default=False)
    freeze_mm_mlp_adapter: bool = field(default=False)
    mpt_attn_impl: Optional[str] = field(default="triton")
    tune_text_decoder: bool = field(default=False)
    unfreeze_mm_vision_tower: bool = field(default=False)
    mm_vision_tower_lr: Optional[float] = None
    unfreeze_mm_image_decoder: bool = field(default=False)

    mm_vision_sampler_lr: Optional[float] = None
    mm_projector_lr: Optional[float] = None
    model_max_length: Optional[int] = field(default=8192)

    lora_enable: bool = False
    lora_r: int = 64
    lora_alpha: int = 16
    lora_dropout: float = 0.05
    lora_weight_path: str = ""
    lora_bias: str = "none"
    mm_projector_lr: Optional[float] = None
    group_by_modality_length: bool = field(default=False)

    num_train_epochs: int = field(default=5)
    per_device_train_batch_size: int = field(default=1)
    per_device_eval_batch_size: int = field(default=1)
    evaluation_strategy: Optional[str] = field(default="epoch")
    eval_steps: Optional[int] = field(default=200)
    save_strategy: Optional[str] = field(default="epoch")
    save_steps: Optional[int] = field(default=200)
    report_to: Optional[str] = field(default="tensorboard")

<<<<<<< HEAD
=======
    label_names: Optional[Tuple[str]] = field(default=())
    
>>>>>>> e14db182

def get_local_rank() -> int:
    if os.environ.get("LOCAL_RANK"):
        return int(os.environ["LOCAL_RANK"])
    else:
        return torch.distributed.get_rank()


def get_global_rank() -> int:
    """
    Get rank using torch.distributed if available. Otherwise, the RANK env var instead if initialized.
    Returns 0 if neither condition is met.
    """
    if torch.distributed.is_available() and torch.distributed.is_initialized():
        return torch.distributed.get_rank()

    environ_rank = os.environ.get("RANK", "")
    if environ_rank.isdecimal():
        return int(os.environ["RANK"])

    return 0


# pyre-fixme[3]: Return type must be annotated.
# pyre-fixme[2]: Parameter must be annotated.
def get_padding_offset(cur_size, original_size):
    cur_w, cur_h = cur_size
    original_w, original_h = original_size

    original_aspect_ratio = original_w / original_h
    current_aspect_ratio = cur_w / cur_h

    if original_aspect_ratio > current_aspect_ratio:
        scale_factor = cur_w / original_w
        new_height = int(original_h * scale_factor)
        padding = (cur_h - new_height) // 2
        return 0, 0, padding, padding
    else:
        scale_factor = cur_h / original_h
        new_width = int(original_w * scale_factor)
        padding = (cur_w - new_width) // 2
        return padding, padding, 0, 0


# pyre-fixme[3]: Return type must be annotated.
# pyre-fixme[2]: Parameter must be annotated.
def prepare_image_info(image_size, image_token_len, newline=False):
    num_tokens_per_side = int(image_token_len**0.5)
    if newline:
        # for the newline embedding
        attention_mask = torch.ones(
            num_tokens_per_side, num_tokens_per_side + 1, dtype=torch.bool
        )
    else:
        attention_mask = torch.ones(
            num_tokens_per_side, num_tokens_per_side, dtype=torch.bool
        )
    left_offset, right_offset, top_offset, bottom_offset = get_padding_offset(
        (num_tokens_per_side, num_tokens_per_side), image_size
    )
    if newline:
        if left_offset > 0:
            attention_mask[:, :left_offset] = 0
        if right_offset > 0:
            attention_mask[:, -right_offset - 1 : -1] = 0
        if top_offset > 0:
            attention_mask[:top_offset, :] = 0
        if bottom_offset > 0:
            attention_mask[-bottom_offset:, :] = 0
    else:
        if left_offset > 0:
            attention_mask[:, :left_offset] = 0
        if right_offset > 0:
            attention_mask[:, -right_offset:] = 0
        if top_offset > 0:
            attention_mask[:top_offset, :] = 0
        if bottom_offset > 0:
            attention_mask[-bottom_offset:, :] = 0
    attention_mask = attention_mask.flatten()
    position_ids = attention_mask.cumsum(0) - 1
    return attention_mask, position_ids


# pyre-fixme[3]: Return type must be annotated.
# pyre-fixme[2]: Parameter must be annotated.
def prepare_multimodal_data(
    input_ids,  # pyre-fixme[2]
    labels,  # pyre-fixme[2]
    attention_mask,  # pyre-fixme[2]
    image_sizes,  # pyre-fixme[2]
    image_token_len=576,  # pyre-fixme[2]
    image_aux_token_len_list=[192 * 192],  # pyre-fixme[2]
    max_length=2048,  # pyre-fixme[2]
):
    logging.debug(f'In prepare_multimodal_data()')
    input_ids_im_replaced = []
    labels_im_replaced = []
    attention_mask_im_replaced = []
    position_ids_im_replaced = []
    im_aux_attention_masks_list = [[] for _ in range(len(image_aux_token_len_list))]
    base_image_token_len_per_side = int(image_token_len**0.5)
    image_aux_token_len_per_side_list = [
        int(image_aux_token_len_per_side**0.5)
        for image_aux_token_len_per_side in image_aux_token_len_list
    ]
    # insert the padding tokens to the places of image so we can embed them together
    for batch_idx, cur_input_ids in enumerate(input_ids):
        # print(f'@tcm: In prepare_multimodal_data(): batch_idx={batch_idx}, cur_input_ids={cur_input_ids}')
        num_images = (cur_input_ids == IMAGE_TOKEN_INDEX).sum()
        assert num_images == 1, num_images
        image_size = image_sizes[batch_idx]

        image_token_indices = (
            [-1]
            + torch.where(cur_input_ids == IMAGE_TOKEN_INDEX)[0].tolist()
            + [cur_input_ids.shape[0]]
        )
        # print(f'@tcm: In prepare_multimodal_data(): image_token_indices={image_token_indices}')

        cur_input_ids_im_replaced = []
        # cur_labels_im_replaced = []
        cur_attention_mask_im_replaced = []
        cur_position_ids_im_replaced = []

        # cur_labels = labels[batch_idx]
        # print(f'@tcm: In prepare_multimodal_data(): cur_labels={cur_labels}')
        cur_attention_mask = attention_mask[batch_idx]
        index = 0
        for i in range(len(image_token_indices) - 1):
            # still keep the first image token in input_ids for further use
            cur_input_ids_im_replaced.append(
                cur_input_ids[
                    image_token_indices[i] + 1 : image_token_indices[i + 1] + 1
                ]
            )
            # print(f'@tcm: In prepare_multimodal_data(): append to cur_labels_im_replaced: {cur_labels[image_token_indices[i] + 1 : image_token_indices[i + 1]]}')
            # cur_labels_im_replaced.append(
            #     cur_labels[image_token_indices[i] + 1 : image_token_indices[i + 1]]
            # )
            cur_attention_mask_im_replaced.append(
                cur_attention_mask[
                    image_token_indices[i] + 1 : image_token_indices[i + 1]
                ]
            )
            cur_position_ids_im_replaced.append(
                torch.arange(
                    index,
                    index + image_token_indices[i + 1] - (image_token_indices[i] + 1),
                    dtype=torch.long,
                    device=cur_input_ids.device,
                )
            )
            index += image_token_indices[i + 1] - (image_token_indices[i] + 1)

            if i < len(image_token_indices) - 2:
                num_tokens_per_side = int(image_token_len**0.5)
                image_token_len_with_newline = image_token_len + num_tokens_per_side
                cur_input_ids_im_replaced.append(
                    torch.full(
                        (image_token_len_with_newline - 1,),
                        0,
                        device=cur_input_ids.device,
                        dtype=cur_input_ids.dtype,
                    )
                )
                # print(f'@tcm: In prepare_multimodal_data(): AGAIN append to cur_labels_im_replaced: {torch.full((image_token_len_with_newline,), IGNORE_INDEX, device=cur_labels.device, dtype=cur_labels.dtype)}')
                # cur_labels_im_replaced.append(
                #     torch.full(
                #         (image_token_len_with_newline,),
                #         IGNORE_INDEX,
                #         device=cur_labels.device,
                #         dtype=cur_labels.dtype,
                #     )
                # )

                cur_im_attention_mask, cur_im_position_ids = prepare_image_info(
                    image_size, image_token_len, newline=True
                )

                for aux_i, image_aux_token_len_per_side in enumerate(
                    image_aux_token_len_per_side_list
                ):
                    assert image_aux_token_len_per_side >= base_image_token_len_per_side
                    num_base_crops_per_aux_side = (
                        image_aux_token_len_per_side // base_image_token_len_per_side
                    )

                    cur_im_aux_attention_mask, _ = prepare_image_info(
                        image_size, image_aux_token_len_per_side**2
                    )
                    cur_im_aux_attention_mask = cur_im_aux_attention_mask.view(
                        base_image_token_len_per_side,
                        num_base_crops_per_aux_side,
                        base_image_token_len_per_side,
                        num_base_crops_per_aux_side,
                    )
                    cur_im_aux_attention_mask = (
                        cur_im_aux_attention_mask.permute(0, 2, 1, 3)
                        .contiguous()
                        .flatten(0, 1)
                        .flatten(1, 2)
                    )
                    cur_im_aux_attention_mask[
                        cur_im_aux_attention_mask.sum(dim=1) == 0
                    ] = True
                    im_aux_attention_masks_list[aux_i].append(cur_im_aux_attention_mask)
                cur_im_position_ids += index

                if cur_attention_mask[image_token_indices[i + 1]]:
                    cur_attention_mask_im_replaced.append(cur_im_attention_mask)
                    cur_position_ids_im_replaced.append(
                        cur_im_position_ids.to(torch.long)
                    )
                    index = cur_im_position_ids.max() + 1
                else:
                    num_tokens_per_side = int(image_token_len**0.5)
                    image_token_len_with_newline = image_token_len + num_tokens_per_side
                    cur_attention_mask_im_replaced.append(
                        torch.full(
                            (image_token_len_with_newline,),
                            0,
                            device=cur_attention_mask.device,
                            dtype=cur_attention_mask.dtype,
                        )
                    )
                    cur_position_ids_im_replaced.append(
                        torch.full(
                            (image_token_len_with_newline,),
                            0,
                            device=cur_input_ids.device,
                            dtype=torch.long,
                        )
                    )

        input_ids_im_replaced.append(torch.cat(cur_input_ids_im_replaced))
        # labels_im_replaced.append(torch.cat(cur_labels_im_replaced))
        # print(f'@tcm: In prepare_multimodal_data(): labels_im_replaced[-1]={labels_im_replaced[-1]}')
        attention_mask_im_replaced.append(torch.cat(cur_attention_mask_im_replaced))
        position_ids_im_replaced.append(torch.cat(cur_position_ids_im_replaced))

    # Truncate sequences to max length as image embeddings can make the sequence longer
    new_input_ids = [x[0:max_length] for x in input_ids_im_replaced]
    new_labels = [x[0:max_length] for x in labels_im_replaced]
    new_attention_mask = [x[0:max_length] for x in attention_mask_im_replaced]
    new_position_ids = [x[0:max_length] for x in position_ids_im_replaced]
    new_input_ids = torch.stack(new_input_ids)
    # new_labels = torch.stack(new_labels)
    new_attention_mask = torch.stack(new_attention_mask)
    new_position_ids = torch.stack(new_position_ids)
    im_aux_attention_masks_list = [
        torch.stack(im_aux_attention_masks)
        for im_aux_attention_masks in im_aux_attention_masks_list
    ]
    return (
        new_input_ids,
        new_labels,
        new_attention_mask,
        new_position_ids,
        im_aux_attention_masks_list,
    )

def compute_metrics(eval_pred):
    """
    Computes accuracy, precision, recall, and F1-score for the sequence classification task.

    Args:
    eval_pred (EvalPrediction): An object containing predictions and references (true labels).

    Returns:
    dict: A dictionary with metric names as keys and their values.
    """
    print('@tcm: In compute_metrics()')
    # Unpack predictions and labels
    logits, labels = eval_pred.predictions, eval_pred.label_ids
    logging.info(f'logits.shape={logits.shape}, labels={labels}')
    
    # Get predicted class by taking the argmax of logits
    predictions = logits.argmax(axis=-1)
    logging.info(f'predictions={predictions}')
    
    # Compute accuracy
    acc = accuracy_score(labels, predictions)
    logging.info(f'acc={acc}')
    
    # Compute precision, recall, and F1-score
    precision, recall, f1, _ = precision_recall_fscore_support(labels, predictions, average='weighted')
    logging.info(f'precision={precision}, recall={recall}, f1={f1}')
    
    # Return metrics as a dictionary
    return {
        "accuracy": acc,
        "precision": precision,
        "recall": recall,
        "f1": f1
    }

class LazySupervisedDataset(Dataset):
    """Dataset for supervised fine-tuning."""

    def __init__(
        self,
        data_path: str,
        tokenizer: transformers.PreTrainedTokenizer,
        # pyre-fixme[2]: Parameter must be annotated.
        data_args,
    ) -> None:
        super(LazySupervisedDataset, self).__init__()
        list_data_dict = json.load(open(data_path, "r"))

        self.tokenizer = tokenizer
        # pyre-fixme[4]: Attribute must be annotated.
        self.list_data_dict = list_data_dict
        self.data_path = data_path
        # pyre-fixme[4]: Attribute must be annotated.
        self.data_args = data_args
        # pyre-fixme[4]: Attribute must be annotated.
        self.length = self._get_length()

    # pyre-fixme[3]: Return type must be annotated.
    def _get_length(self):
        """Calculates the number of samples in the .jsonl file."""
        with open(self.data_path, "r") as file:
            for i, _ in enumerate(file):
                pass
        return i + 1  # pyre-fixme

    def __len__(self) -> int:
        return len(self.list_data_dict)

    # pyre-fixme[3]: Return type must be annotated.
    def _compute_lengths(self):
        """Compute and cache lengths of conversations in the dataset."""
        if hasattr(self, "length_list") and hasattr(self, "modality_length_list"):
            # Return cached values if already computed
            return self.length_list, self.modality_length_list  # pyre-fixme
    
        self.length_list = []
        self.modality_length_list = []
        for sample in self.list_data_dict:
            img_tokens = (
                self.data_args.image_token_len if self._has_image(sample) else 0
            )
            cur_len = sum(
                len(conv["value"].split()) for conv in sample["conversations"]
            )
            self.length_list.append(cur_len + img_tokens)
            modality_len = cur_len if "image" in sample else -cur_len
            self.modality_length_list.append(modality_len)
        return self.length_list, self.modality_length_list

    @property
    # pyre-fixme[3]: Return type must be annotated.
    def lengths(self):
        length_list, _ = self._compute_lengths()
        return length_list

    @property
    # pyre-fixme[3]: Return type must be annotated.
    def modality_lengths(self):
        _, modality_length_list = self._compute_lengths()
        return modality_length_list

    def _has_image(self, sample: dict) -> bool:  # pyre-fixme
        if "image" in sample and not str(sample["image"]) in [
            "",
            "None",
            "none",
            "nan",
        ]:
            return True
        if "video" in sample and not str(sample["video"]) in [
            "",
            "None",
            "none",
            "nan",
        ]:
            return True
        return False

    def __getitem__(self, i: int) -> Dict[str, torch.Tensor]:
        sources = self.list_data_dict[i]
        dat = sources
        if isinstance(i, int):
            sources = [sources]
        assert len(sources) == 1, "Don't know why it is wrapped to a list"  # FIXME
        has_image = self._has_image(dat)
        if has_image:
            if "image" in dat:
                image_file = dat["image"]
                image_folder = self.data_args.image_folder
                processor_aux_list = self.data_args.image_processor_aux_list
                try:
                    image = Image.open(os.path.join(image_folder, image_file)).convert(
                        "RGB"
                    )
                except:
                    print(
                        "Not exist: ",
                        os.path.join(image_folder, image_file),
                        flush=True,
                    )
                    return self.__getitem__(0)
                image_size = image.size
            else:
                video_file = dat["video"]
                processor_aux_list = self.data_args.image_processor_aux_list
                if video_file.endswith(".gif"):
                    video_file = os.path.join(
                        self.data_args.image_folder, "gifs", video_file
                    )
                else:
                    video_file = os.path.join(self.data_args.image_folder, video_file)
                if os.path.exists(video_file):
                    try:
                        if video_file.endswith(".npy"):
                            image = np.load(video_file)
                            image_size = image[0].shape[:2]
                        elif video_file.endswith(".gif"):
                            video = Image.open(video_file)
                            image = []
                            for frame in ImageSequence.Iterator(video):
                                frame_copy = frame.copy()
                                image.append(frame_copy.convert("RGB"))
                            image_size = image[0].size
                        elif os.path.isdir(video_file):
                            files = [f for f in sorted(os.listdir(video_file))]
                            image = []
                            for file in files:
                                image.append(
                                    Image.open(os.path.join(video_file, file)).convert(
                                        "RGB"
                                    )
                                )
                            image_size = image[0].size
                        else:
                            with MeasureResourceUsage():
                                vr = VideoReader(video_file, ctx=cpu(0), num_threads=1)
                                sample_fps = round(
                                    vr.get_avg_fps() / self.data_args.video_fps
                                )
                                frame_idx = [i for i in range(0, len(vr), sample_fps)]
                                logging.debug(f'read {len(frame_idx)} frames')
                                image = vr.get_batch(frame_idx).asnumpy() # shape: (# frames, H, W, C)
                                image_size = image[0].shape[:2]
                        if self.data_args.uniform_sample:
                            num_sample = 100
                            if len(image) > num_sample:
                                interval = len(image) / float(num_sample)
                                indices = [int(interval * i) for i in range(num_sample)]
                                image = [image[idx] for idx in indices]
                    except:
                        print("fail to load video: ", video_file, flush=True)
                        return self.__getitem__(0)
                else:
                    print("Not exist: ", video_file, flush=True)
                    return self.__getitem__(0)

            # pyre-fixme[3]: Return type must be annotated.
            # pyre-fixme[2]: Parameter must be annotated.
            def expand2square(pil_img, background_color):
                width, height = pil_img.size
                if width == height:
                    return pil_img
                elif width > height:
                    result = Image.new(pil_img.mode, (width, width), background_color)
                    result.paste(pil_img, (0, (width - height) // 2))
                    # result.paste(pil_img, (0, 0))
                    return result
                else:
                    result = Image.new(pil_img.mode, (height, height), background_color)
                    result.paste(pil_img, ((height - width) // 2, 0))
                    # result.paste(pil_img, (0, 0))
                    return result

            if self.data_args.image_aspect_ratio != "pad":
                raise NotImplementedError("Only pad is supported for now.")

            image_aux_list = []
            for processor_aux in processor_aux_list:
                image_aux = image
                try:
                    target_resolution = processor_aux.crop_size["height"]
                except:
                    target_resolution = processor_aux.size["height"]
                if not isinstance(image_aux, Image.Image):
                    frame_list = []
                    for frame in image_aux:
                        if not isinstance(frame, Image.Image):
                            frame = Image.fromarray(frame)
                        frame_aux = expand2square(
                            frame, tuple(int(x * 255) for x in processor_aux.image_mean)
                        ).resize((target_resolution, target_resolution))
                        frame_aux = processor_aux.preprocess(
                            frame_aux, return_tensors="pt"
                        )["pixel_values"][0]
                        frame_list.append(frame_aux)
                    image_aux = torch.stack(frame_list)
                else:
                    image_aux = expand2square(
                        image_aux, tuple(int(x * 255) for x in processor_aux.image_mean)
                    ).resize((target_resolution, target_resolution))
                    image_aux = processor_aux.preprocess(
                        image_aux, return_tensors="pt"
                    )["pixel_values"][0]
                image_aux_list.append(image_aux)
            
            
            sources = preprocess_multimodal(
                copy.deepcopy([e["conversations"] for e in sources]), self.data_args
            )
        else:
            sources = copy.deepcopy([e["conversations"] for e in sources])
        data_dict = preprocess(sources, self.tokenizer, has_image=has_image)  # pyre-fixme
        data_dict['labels'] = [torch.tensor([int(dat['label'])], dtype=torch.long)]
        if isinstance(i, int):
            data_dict = dict(
                input_ids=data_dict["input_ids"][0], labels=data_dict["labels"][0]
            )
        if (data_dict["labels"] != IGNORE_INDEX).sum() == 0:
            return self.__getitem__(0)
        # image exist in the data
        if has_image:
            data_dict["image_aux_list"] = image_aux_list  # pyre-fixme
        elif self.data_args.is_multimodal:
            # image does not exist in the data, but the model is multimodal
            crop_size = 336
            processor_aux_list = self.data_args.image_processor_aux_list
            image_list = []
            for processor_aux in processor_aux_list:
                try:
                    target_resolution = processor_aux.crop_size["height"]
                except:
                    target_resolution = processor_aux.size["height"]
                image_list.append(
                    torch.zeros(
                        3,
                        target_resolution,
                        target_resolution,
                    )
                )
            data_dict["image_aux_list"] = image_list
            image_size = (crop_size, crop_size)
        data_dict["image_size"] = image_size  # pyre-fixme
        return data_dict


@dataclass
class DataCollatorForSupervisedDataset(object):
    """Collate examples for supervised fine-tuning."""

    tokenizer: transformers.PreTrainedTokenizer
    image_token_len: int
    image_aux_token_len_list: list  # pyre-fixme
    image_position: int

    def __call__(self, instances: Sequence[Dict]) -> Dict[str, torch.Tensor]:  # pyre-fixme

        image_token_len = self.image_token_len
        image_aux_token_len_list = self.image_aux_token_len_list
        image_position = self.image_position

        input_ids, labels = tuple(
            [instance[key] for instance in instances] for key in ("input_ids", "labels")
        )
        orig_labels = torch.cat(labels, dim=0)
        
        max_length = self.tokenizer.model_max_length

        padding_side = self.tokenizer.padding_side

        # print_rank0("Pad token id is", self.tokenizer.pad_token_id)

        if padding_side == "left":
            input_ids = [
                (
                    t[:max_length]
                    if t.shape[0] >= max_length
                    else torch.nn.functional.pad(
                        t,
                        (max_length - t.shape[0], 0),
                        "constant",
                        self.tokenizer.pad_token_id,
                    )
                )
                for t in input_ids
            ]
            labels = [
                (
                    t[:max_length]
                    if t.shape[0] >= max_length
                    else torch.nn.functional.pad(
                        t, (max_length - t.shape[0], 0), "constant", IGNORE_INDEX
                    )
                )
                for t in labels
            ]
        else:
            input_ids = [
                (
                    t[:max_length]
                    if t.shape[0] >= max_length
                    else torch.nn.functional.pad(
                        t,
                        (0, max_length - t.shape[0]),
                        "constant",
                        self.tokenizer.pad_token_id,
                    )
                )
                for t in input_ids
            ]
            labels = [
                (
                    t[:max_length]
                    if t.shape[0] >= max_length
                    else torch.nn.functional.pad(
                        t, (0, max_length - t.shape[0]), "constant", IGNORE_INDEX
                    )
                )
                for t in labels
            ]

        input_ids = torch.stack(input_ids)
        labels = torch.stack(labels)
        attention_mask = input_ids.ne(self.tokenizer.pad_token_id)  # pyre-fixme
        # insert dummy image
        for i in range(len(input_ids)):
            if (input_ids[i] == IMAGE_TOKEN_INDEX).sum() == 0:
                cur_input_ids_tmp = input_ids[i].clone()
                cur_input_ids_tmp[image_position + 1 :] = input_ids[
                    i, image_position:-1
                ]
                cur_input_ids_tmp[image_position] = IMAGE_TOKEN_INDEX
                input_ids[i] = cur_input_ids_tmp

                cur_labels_tmp = labels[i].clone()
                cur_labels_tmp[image_position + 1 :] = labels[i, image_position:-1]
                cur_labels_tmp[image_position] = IGNORE_INDEX
                labels[i] = cur_labels_tmp

                cur_attention_mask_tmp = attention_mask[i].clone()
                cur_attention_mask_tmp[image_position + 1 :] = attention_mask[
                    i, image_position:-1
                ]
                cur_attention_mask_tmp[image_position] = False
                attention_mask[i] = cur_attention_mask_tmp
        image_sizes = [instance["image_size"] for instance in instances]
        (
            new_input_ids,
            new_labels,
            new_attention_mask,
            new_position_ids,
            im_aux_attention_masks_list,
        ) = prepare_multimodal_data(
            input_ids,
            labels,
            attention_mask,
            image_sizes,
            image_token_len,
            image_aux_token_len_list,
            max_length,
        )
        batch = dict(
            input_ids=new_input_ids,
            # labels=new_labels,
            labels=orig_labels, # @tcm: labels for classification
            attention_mask=new_attention_mask,
            position_ids=new_position_ids,
            image_aux_attention_masks_list=im_aux_attention_masks_list,
        )
        batch["image_sizes"] = image_sizes
        if "image_aux_list" in instances[0]:

            image_aux_list = [instance["image_aux_list"] for instance in instances]
            # organize list of tuples for each processor into tuple of lists for each processor
            image_aux_list = [
                list(batch_image_aux) for batch_image_aux in zip(*image_aux_list)
            ]
            if all(
                x is not None and x.shape == image_aux_list[0][0].shape
                for x in image_aux_list[0]
            ):
                # if all videos in the batch have the same shape, stack them
                batch["images"] = [
                    torch.stack(image_aux) for image_aux in image_aux_list
                ]
            else:
                # otherwise, keep them as a list
                batch["images"] = image_aux_list

            # if isinstance(batch['images'], list):
            #     print(f'@tcm: In DataCollatorForSupervisedDataset.__call__(): len(batch["images"])={len(batch["images"])}')
            #     for i, img in enumerate(batch['images']):
            #         if isinstance(img, torch.Tensor):
            #             print(f'@tcm: In DataCollatorForSupervisedDataset.__call__(): batch["images"][{i}].shape={img.shape}')

        return batch

@measure_resource_usage()
def make_supervised_data_module(
    tokenizer: transformers.PreTrainedTokenizer, data_args  # pyre-fixme
) -> Dict:  # pyre-fixme
    """Make dataset and collator for supervised fine-tuning."""
    with MeasureResourceUsage():    
        train_dataset = LazySupervisedDataset(
            tokenizer=tokenizer, data_path=data_args.data_path_train, data_args=data_args
        )
        eval_dataset = LazySupervisedDataset(
            tokenizer=tokenizer, data_path=data_args.data_path_val, data_args=data_args
        )
    data_collator_kwargs = {
        "tokenizer": tokenizer,
    }

    if hasattr(data_args, "image_token_len"):
        data_collator_kwargs["image_token_len"] = data_args.image_token_len

    if hasattr(data_args, "vision_tower_aux_token_len_list"):
        data_collator_kwargs["image_aux_token_len_list"] = (
            data_args.vision_tower_aux_token_len_list
        )
    else:
        data_collator_kwargs["image_aux_token_len_list"] = [data_args.image_token_len]

    if hasattr(data_args, "image_position"):
        data_collator_kwargs["image_position"] = data_args.image_position

    with MeasureResourceUsage():
        data_collator = DataCollatorForSupervisedDataset(**data_collator_kwargs)  # pyre-fixme

    return dict(
        train_dataset=train_dataset, eval_dataset=eval_dataset, data_collator=data_collator
    )


def train() -> None:
    dist.init_process_group(backend="nccl", timeout=datetime.timedelta(hours=8))
    parser = transformers.HfArgumentParser(
        (ModelArguments, DataArguments, TrainingArguments)
    )
    model_args, data_args, training_args = parser.parse_args_into_dataclasses()
    global_rank = get_global_rank()
    local_rank = get_local_rank()

    torch.distributed.barrier()

    # pyre-fixme[16]: `DataClass` has no attribute `output_model_local_path`.
    training_args.output_dir = model_args.output_model_filename
    # pyre-fixme[16]: `DataClass` has no attribute `local_dir`.
    model_args.local_dir = model_args.output_model_filename

    bnb_model_from_pretrained_args = {}

    # pyre-fixme[16]: `DataClass` has no attribute `vision_tower`.
    if model_args.vision_tower_aux_list is not None:
        # @tcm: load pre-trained longvu from checkpoint longvu_qwen2
        if "cambrian" in model_args.input_model_filename.lower() or "longvu_qwen2" in model_args.input_model_filename.lower():
            if "qwen" in model_args.input_model_filename.lower():
                with MeasureResourceUsage():
                    model = CambrianQwenForSequenceClassification.from_pretrained(  # pyre-fixme
                        model_args.input_model_filename,  # pyre-fixme
                        torch_dtype=(torch.bfloat16 if training_args.bf16 else None),  # pyre-fixme
                        num_labels=3,
                        ignore_mismatched_sizes=True,
                        **bnb_model_from_pretrained_args,
                    )
            else:
                # pyre-fixme[16]: `CambrianLlamaForCausalLM` has no attribute
                #  `from_pretrained`.
                model = CambrianLlamaForCausalLM.from_pretrained(
                    # pyre-fixme[16]: `DataClass` has no attribute `input_model_local_path`.
                    model_args.input_model_filename,
                    **bnb_model_from_pretrained_args,
                )
        else:
            raise NotImplementedError(
                f"{model_args.model_name_or_path} is not supported yet"
            )
    else:
        model = transformers.LlamaForCausalLM.from_pretrained(
            model_args.input_model_filename,
            **bnb_model_from_pretrained_args,
        )
    model.config.use_cache = False

    # pyre-fixme[16]: `DataClass` has no attribute `freeze_backbone`.
    if model_args.freeze_backbone:
        model.model.requires_grad_(False)

    # pyre-fixme[16]: `DataClass` has no attribute `gradient_checkpointing`.
    if training_args.gradient_checkpointing:
        if hasattr(model, "enable_input_require_grads"):
            model.enable_input_require_grads()
        else:

            # pyre-fixme[3]: Return type must be annotated.
            # pyre-fixme[2]: Parameter must be annotated.
            def make_inputs_require_grad(module, input, output):
                output.requires_grad_(True)

            model.get_input_embeddings().register_forward_hook(make_inputs_require_grad)

    with MeasureResourceUsage():
        tokenizer = transformers.AutoTokenizer.from_pretrained(
            model_args.input_model_filename,
            # pyre-fixme[16]: `DataClass` has no attribute `model_max_length`.
            model_max_length=training_args.model_max_length,
            padding_side="right",
            use_fast=False,
        )

    # pyre-fixme[16]: `DataClass` has no attribute `version`.
    if model_args.version == "v0":
        if tokenizer.pad_token is None:
            smart_tokenizer_and_embedding_resize(
                special_tokens_dict=dict(pad_token="[PAD]"),
                tokenizer=tokenizer,
                model=model,
            )
    elif model_args.version == "v0.5":
        tokenizer.pad_token = tokenizer.unk_token
    elif model_args.version == "v1":
        tokenizer.pad_token = tokenizer.unk_token
        if model_args.version in conversation_lib.conv_templates:
            conversation_lib.default_conversation = conversation_lib.conv_templates[
                model_args.version
            ]
        else:
            conversation_lib.default_conversation = conversation_lib.conv_templates[
                "vicuna_v1"
            ]
    elif model_args.version == "phi3":
        tokenizer.pad_token = tokenizer.unk_token
        if model_args.version in conversation_lib.conv_templates:
            conversation_lib.default_conversation = conversation_lib.conv_templates[
                model_args.version
            ]
        else:
            conversation_lib.default_conversation = conversation_lib.conv_templates[
                "vicuna_v1"
            ]
    elif (
        model_args.version == "llama3"
        or model_args.version == "llama3_1"
        or model_args.version == "llama3_2"
    ):
        tokenizer.pad_token = "<|reserved_special_token_0|>"
        tokenizer.pad_token_id = 128002
        if model_args.version in conversation_lib.conv_templates:
            conversation_lib.default_conversation = conversation_lib.conv_templates[
                model_args.version
            ]
        else:
            conversation_lib.default_conversation = conversation_lib.conv_templates[
                "vicuna_v1"
            ]
    elif model_args.version == "qwen":
        if tokenizer.unk_token is not None:
            tokenizer.pad_token = tokenizer.unk_token
        conversation_lib.default_conversation = conversation_lib.conv_templates[
            model_args.version
        ]
    else:
        if tokenizer.pad_token is None:
            print(f"Adding pad token as '<pad>'")
            smart_tokenizer_and_embedding_resize(
                special_tokens_dict=dict(pad_token="<pad>"),
                tokenizer=tokenizer,
                model=model,
            )

        if model_args.version in conversation_lib.conv_templates:
            conversation_lib.default_conversation = conversation_lib.conv_templates[
                model_args.version
            ]
        else:
            conversation_lib.default_conversation = conversation_lib.conv_templates[
                "vicuna_v1"
            ]
    print(f"Using conversation format: {conversation_lib.default_conversation.version}")

    # pyre-fixme[16]: `DataClass` has no attribute `vision_tower_aux_list`.
    if model_args.vision_tower_aux_list is not None:
        # pyre-fixme[16]: `DataClass` has no attribute `unfreeze_mm_vision_tower`.
        model_args.unfreeze_mm_vision_tower = training_args.unfreeze_mm_vision_tower
        model_args.vision_tower_aux_list = json.loads(model_args.vision_tower_aux_list)
        # pyre-fixme[16]: `DataClass` has no attribute `vision_tower_aux_token_len_list`.
        model_args.vision_tower_aux_token_len_list = json.loads(
            model_args.vision_tower_aux_token_len_list
        )
        # pyre-fixme[16]: `DataClass` has no attribute `query_num_list`.
        model_args.query_num_list = json.loads(model_args.query_num_list)
        model.get_model().initialize_vision_modules(
            model_args=model_args,
            fsdp=None,  # FSDP or not, flag should be the same as None to avoid creation error
        )
        model.config.unfreeze_mm_vision_tower = training_args.unfreeze_mm_vision_tower
        vision_tower_aux_list = None
        if model_args.vision_tower_aux_list is not None:
            vision_tower_aux_list = model.get_vision_tower_aux_list()

        if not training_args.unfreeze_mm_vision_tower:
            # vision_tower.to(dtype=torch.bfloat16, device=training_args.device)
            if vision_tower_aux_list is not None:
                for vision_tower_aux in vision_tower_aux_list:
                    vision_tower_aux.to(
                        dtype=torch.bfloat16, device=training_args.device  # pyre-fixme
                    )
        else:
            # vision_tower.to(device=training_args.device)
            if vision_tower_aux_list is not None:
                for vision_tower_aux in vision_tower_aux_list:
                    vision_tower_aux.to(device=training_args.device)
                # vision_tower_aux.to(dtype=torch.bfloat16, device=training_args.device)
        # data_args.image_processor = vision_tower.image_processor
        if vision_tower_aux_list is not None:
            data_args.image_processor_aux_list = [  # pyre-fixme
                vision_tower_aux.image_processor
                for vision_tower_aux in vision_tower_aux_list
            ]
        data_args.is_multimodal = True  # pyre-fixme

        model.config.image_aspect_ratio = data_args.image_aspect_ratio  # pyre-fixme
        model.config.tokenizer_padding_side = tokenizer.padding_side
        model.config.tokenizer_model_max_length = tokenizer.model_max_length
        model.config.image_position = data_args.image_position  # pyre-fixme
        data_args.mm_use_im_start_end = model_args.mm_use_im_start_end  # pyre-fixme
        data_args.mm_use_im_patch_token = model_args.mm_use_im_patch_token  # pyre-fixme

        # pyre-fixme
        model.config.tune_mm_mlp_adapter = training_args.tune_mm_mlp_adapter = (
            model_args.tune_mm_mlp_adapter
        )
        if model_args.tune_mm_mlp_adapter:
            model.requires_grad_(False)
            # for p in model.get_model().mm_projector.parameters():
            #     p.requires_grad = True
            tune_modules = [
                "mm_projector",
                "pos_emb",
                "vision_sampler",
                "vision_sampler_layers",
                "vision_query",
                "image_newline",
            ]
            for name, param in model.named_parameters():
                if any(listed_name in name for listed_name in tune_modules):
                    param.requires_grad = True

        model.config.freeze_mm_mlp_adapter = training_args.freeze_mm_mlp_adapter  # pyre-fixme
        if training_args.freeze_mm_mlp_adapter:
            for p in model.get_model().mm_projector.parameters():
                p.requires_grad = False
        if training_args.unfreeze_mm_vision_tower:
            if vision_tower_aux_list is not None:
                for vision_tower_aux in vision_tower_aux_list:
                    for p in vision_tower_aux.parameters():
                        p.requires_grad = True

        model.config.mm_use_im_start_end = model_args.mm_use_im_start_end = (
            model_args.mm_use_im_start_end
        )
        model.config.image_token_len = model_args.image_token_len = (  # pyre-fixme
            model_args.image_token_len
        )
        model.config.mm_projector_lr = training_args.mm_projector_lr  # pyre-fixme
        model.config.mm_vision_sampler_lr = training_args.mm_vision_sampler_lr  # pyre-fixme
        model.config.mm_vision_tower_lr = training_args.mm_vision_tower_lr  # pyre-fixme
        training_args.use_im_start_end = model_args.mm_use_im_start_end  # pyre-fixme
        model.config.mm_use_im_patch_token = model_args.mm_use_im_patch_token
        model.config.vision_tower_aux_token_len_list = (
            data_args.vision_tower_aux_token_len_list
        ) = model_args.vision_tower_aux_token_len_list
        model.config.image_token_len = model_args.image_token_len
        model.config.is_st_sampler = model_args.is_st_sampler  # pyre-fixme
        data_args.image_token_len = model_args.image_token_len
        model.initialize_vision_tokenizer(model_args, tokenizer=tokenizer)

    total_params = sum(p.numel() for p in model.get_model().parameters())
    trainable_params = sum(
        p.numel() for p in model.get_model().parameters() if p.requires_grad
    )
    logging.info(f'Total params: {total_params}')
    logging.info(f'Trainable params: {trainable_params}')

    with MeasureResourceUsage():
        model.to(torch.bfloat16)

    # pyre-fixme
    def convert_bn_to_float(model):
        if isinstance(model, torch.nn.modules.batchnorm._BatchNorm):
            return model.float()
        for child_name, child in model.named_children():
            model.add_module(child_name, convert_bn_to_float(child))
        return model

    model = convert_bn_to_float(model)

    # https://github.com/pytorch/pytorch/issues/100945#issuecomment-1540469987
    # Module's parameters wrapped by FullyShardedDataParallel must have same requires_grad for use_orig_params=False
    # When fine-tuning just a head on top of LLM, must set use_orig_params=True
    os.environ[f"FSDP_USE_ORIG_PARAMS"] = "true"
    # pyre-fixme[16]: `DataClass` has no attribute `fsdp_config`.
    training_args.fsdp_config["use_orig_params"] = True
    data_module = make_supervised_data_module(tokenizer=tokenizer, data_args=data_args)

    callbacks = []
    # configure TensorboardCallback to upload to manifold
    callbacks.append(
        TensorBoardCallback(
            SummaryWriter(
                log_dir=os.path.join(
                    # pyre-fixme[16]: `DataClass` has no attribute
                    #  `output_model_filename`.
                    model_args.output_model_filename,
                    TENSORBOARD_LOG_DIR_NAME,
                ),
                comment="",
                purge_step=None,
                max_queue=10,
                flush_secs=120,
                filename_suffix=str(uuid.uuid4()),
            )
        )
    )

    trainer = LLaVATrainer(
        model=model,
        tokenizer=tokenizer,
        args=training_args,
        compute_metrics=compute_metrics,
        callbacks=callbacks,
        **data_module,
    )
    # check fsdp wrapper
    logging.debug(f'trainer.model\n{trainer.model}')

    # pyre-fixme[16]: `DataClass` has no attribute `output_dir`.
    if list(pathlib.Path(training_args.output_dir).glob("checkpoint-*")):
        # pyre-fixme[16]: `LLaVATrainer` has no attribute `train`.
        trainer.train(resume_from_checkpoint=True)
    else:
        trainer.train()
    # pyre-fixme[16]: `LLaVATrainer` has no attribute `save_state`.
    print(trainer.evaluate())
    trainer.save_state()

    safe_save_model_for_hf_trainer(
        trainer=trainer,
        # pyre-fixme[16]: `DataClass` has no attribute `output_model_local_path`.
        output_dir=model_args.output_model_filename,
    )


if __name__ == "__main__":
    train()
<|MERGE_RESOLUTION|>--- conflicted
+++ resolved
@@ -1,1227 +1,1224 @@
-# Adopted from https://github.com/lm-sys/FastChat. Below is the original copyright:
-# Adopted from tatsu-lab@stanford_alpaca. Below is the original copyright:
-# Make it more memory efficient by monkey patching the LLaMA model with FlashAttn.
-
-# pyre-strict
-
-# Need to call this before importing transformers.
-
-
-import copy
-import datetime
-import json
-import os
-import pathlib
-import uuid
-from dataclasses import dataclass, field
-from logging import Logger
-from typing import Dict, Tuple, Optional, Sequence
-
-import numpy as np
-
-import torch
-
-import transformers
-
-from decord import cpu, VideoReader
-
-import sys
-sys.path.append('.')
-from longvu import conversation as conversation_lib
-
-from longvu.constants import (
-    DEFAULT_IM_END_TOKEN,
-    DEFAULT_IM_START_TOKEN,
-    DEFAULT_IMAGE_TOKEN,
-    IGNORE_INDEX,
-    IMAGE_TOKEN_INDEX,
-)
-from longvu.language_model.cambrian_llama import CambrianLlamaForCausalLM
-from longvu.language_model.cambrian_qwen import CambrianQwenForCausalLM, CambrianQwenForSequenceClassification
-from longvu.mm_datautils import (
-    preprocess,
-    preprocess_multimodal,
-    safe_save_model_for_hf_trainer,
-    smart_tokenizer_and_embedding_resize,
-)
-from longvu.mm_trainer import LLaVATrainer
-from PIL import Image, ImageSequence
-
-from tensorboard.compat.tensorflow_stub.io.gfile import register_filesystem
-from torch import distributed as dist
-
-from torch.utils.data import Dataset
-from torch.utils.tensorboard import SummaryWriter
-from transformers import TrainerCallback
-
-import pandas as pd
-
-from transformers.integrations import TensorBoardCallback
-
-from sklearn.metrics import accuracy_score, precision_recall_fscore_support
-import logging
-from resource_logging import measure_resource_usage, MeasureResourceUsage
-
-logging.basicConfig(
-    level=logging.INFO,
-    format="%(asctime)s - %(filename)s:%(lineno)d - %(funcName)s - %(levelname)s - %(message)s"
-)
-
-TENSORBOARD_LOG_DIR_NAME: str = "tensorboard_logs"
-
-
-@dataclass
-class ModelArguments:
-    input_model_filename: Optional[str] = field(default=None)
-    output_model_filename: Optional[str] = field(default=None)
-    model_name_or_path: Optional[str] = field(default="facebook/opt-125m")
-    version: Optional[str] = field(default="v0")
-    freeze_backbone: bool = field(default=False)
-    tune_mm_mlp_adapter: bool = field(default=False)
-    vision_tower: Optional[str] = field(default=None)
-    mm_vision_select_layer: Optional[int] = field(
-        default=-1
-    )  # default to the last layer
-    pretrain_mm_mlp_adapter: Optional[str] = field(default=None)
-    mm_projector_type: Optional[str] = field(default="linear")
-    mm_use_im_start_end: bool = field(default=False)
-    mm_use_im_patch_token: bool = field(default=True)
-    mm_patch_merge_type: Optional[str] = field(default="flat")
-    mm_vision_select_feature: Optional[str] = field(default="patch")
-    grid_size: Optional[int] = field(default=8)
-    vision_tower_type: Optional[str] = field(default="sam")
-    mm_hidden_size: Optional[int] = field(default=256)
-
-    # cambrian
-    vision_tower_aux_list: Optional[str] = field(
-        default='["siglip/CLIP-ViT-SO400M-14-384", "facebook/dinov2-giant-res378"]'
-    )
-    vision_tower_aux_token_len_list: Optional[str] = field(default="[576, 576]")
-    image_token_len: Optional[int] = field(default=576)
-    num_query_group: Optional[int] = field(default=1)
-    query_num_list: Optional[str] = field(default="[576]")
-    connector_depth: Optional[int] = field(default=3)
-    vision_hidden_size: Optional[int] = field(default=1024)
-    connector_only: bool = field(default=True)
-    num_of_vision_sampler_layers: Optional[int] = field(default=10)
-    start_of_vision_sampler_layers: Optional[int] = field(default=0)
-    stride_of_vision_sampler_layers: Optional[int] = field(default=3)
-
-    is_st_sampler: bool = field(default=False)
-    highres_connect: bool = field(default=False)
-    highres: bool = field(default=False)
-    connect_layer: Optional[int] = field(default=2)
-    lowres_token: Optional[int] = field(default=8)
-    dino_threshold: float = field(default=0.83)
-    drop_threshold: float = field(default=0.75)
-    frame_pos: bool = field(default=False)
-    is_image_newline: bool = field(default=True)
-
-
-@dataclass
-class DataArguments:
-    data_path_train: Optional[str] = field(default=None)
-    data_path_val: Optional[str] = field(default=None)
-    lazy_preprocess: bool = False
-    is_multimodal: bool = False
-    image_position: Optional[int] = field(default=91)
-    image_folder: Optional[str] = field(default=None)
-    uniform_sample: bool = field(default=False)
-    image_aspect_ratio: str = "square"
-    num_points: int = field(default=0)
-    video_fps: float = field(default=1)
-    use_subtitle: bool = field(default=True)
-
-
-@dataclass
-class TrainingArguments(transformers.TrainingArguments):
-    remove_unused_columns: bool = field(default=False)
-    freeze_mm_mlp_adapter: bool = field(default=False)
-    mpt_attn_impl: Optional[str] = field(default="triton")
-    tune_text_decoder: bool = field(default=False)
-    unfreeze_mm_vision_tower: bool = field(default=False)
-    mm_vision_tower_lr: Optional[float] = None
-    unfreeze_mm_image_decoder: bool = field(default=False)
-
-    mm_vision_sampler_lr: Optional[float] = None
-    mm_projector_lr: Optional[float] = None
-    model_max_length: Optional[int] = field(default=8192)
-
-    lora_enable: bool = False
-    lora_r: int = 64
-    lora_alpha: int = 16
-    lora_dropout: float = 0.05
-    lora_weight_path: str = ""
-    lora_bias: str = "none"
-    mm_projector_lr: Optional[float] = None
-    group_by_modality_length: bool = field(default=False)
-
-    num_train_epochs: int = field(default=5)
-    per_device_train_batch_size: int = field(default=1)
-    per_device_eval_batch_size: int = field(default=1)
-    evaluation_strategy: Optional[str] = field(default="epoch")
-    eval_steps: Optional[int] = field(default=200)
-    save_strategy: Optional[str] = field(default="epoch")
-    save_steps: Optional[int] = field(default=200)
-    report_to: Optional[str] = field(default="tensorboard")
-
-<<<<<<< HEAD
-=======
-    label_names: Optional[Tuple[str]] = field(default=())
-    
->>>>>>> e14db182
-
-def get_local_rank() -> int:
-    if os.environ.get("LOCAL_RANK"):
-        return int(os.environ["LOCAL_RANK"])
-    else:
-        return torch.distributed.get_rank()
-
-
-def get_global_rank() -> int:
-    """
-    Get rank using torch.distributed if available. Otherwise, the RANK env var instead if initialized.
-    Returns 0 if neither condition is met.
-    """
-    if torch.distributed.is_available() and torch.distributed.is_initialized():
-        return torch.distributed.get_rank()
-
-    environ_rank = os.environ.get("RANK", "")
-    if environ_rank.isdecimal():
-        return int(os.environ["RANK"])
-
-    return 0
-
-
-# pyre-fixme[3]: Return type must be annotated.
-# pyre-fixme[2]: Parameter must be annotated.
-def get_padding_offset(cur_size, original_size):
-    cur_w, cur_h = cur_size
-    original_w, original_h = original_size
-
-    original_aspect_ratio = original_w / original_h
-    current_aspect_ratio = cur_w / cur_h
-
-    if original_aspect_ratio > current_aspect_ratio:
-        scale_factor = cur_w / original_w
-        new_height = int(original_h * scale_factor)
-        padding = (cur_h - new_height) // 2
-        return 0, 0, padding, padding
-    else:
-        scale_factor = cur_h / original_h
-        new_width = int(original_w * scale_factor)
-        padding = (cur_w - new_width) // 2
-        return padding, padding, 0, 0
-
-
-# pyre-fixme[3]: Return type must be annotated.
-# pyre-fixme[2]: Parameter must be annotated.
-def prepare_image_info(image_size, image_token_len, newline=False):
-    num_tokens_per_side = int(image_token_len**0.5)
-    if newline:
-        # for the newline embedding
-        attention_mask = torch.ones(
-            num_tokens_per_side, num_tokens_per_side + 1, dtype=torch.bool
-        )
-    else:
-        attention_mask = torch.ones(
-            num_tokens_per_side, num_tokens_per_side, dtype=torch.bool
-        )
-    left_offset, right_offset, top_offset, bottom_offset = get_padding_offset(
-        (num_tokens_per_side, num_tokens_per_side), image_size
-    )
-    if newline:
-        if left_offset > 0:
-            attention_mask[:, :left_offset] = 0
-        if right_offset > 0:
-            attention_mask[:, -right_offset - 1 : -1] = 0
-        if top_offset > 0:
-            attention_mask[:top_offset, :] = 0
-        if bottom_offset > 0:
-            attention_mask[-bottom_offset:, :] = 0
-    else:
-        if left_offset > 0:
-            attention_mask[:, :left_offset] = 0
-        if right_offset > 0:
-            attention_mask[:, -right_offset:] = 0
-        if top_offset > 0:
-            attention_mask[:top_offset, :] = 0
-        if bottom_offset > 0:
-            attention_mask[-bottom_offset:, :] = 0
-    attention_mask = attention_mask.flatten()
-    position_ids = attention_mask.cumsum(0) - 1
-    return attention_mask, position_ids
-
-
-# pyre-fixme[3]: Return type must be annotated.
-# pyre-fixme[2]: Parameter must be annotated.
-def prepare_multimodal_data(
-    input_ids,  # pyre-fixme[2]
-    labels,  # pyre-fixme[2]
-    attention_mask,  # pyre-fixme[2]
-    image_sizes,  # pyre-fixme[2]
-    image_token_len=576,  # pyre-fixme[2]
-    image_aux_token_len_list=[192 * 192],  # pyre-fixme[2]
-    max_length=2048,  # pyre-fixme[2]
-):
-    logging.debug(f'In prepare_multimodal_data()')
-    input_ids_im_replaced = []
-    labels_im_replaced = []
-    attention_mask_im_replaced = []
-    position_ids_im_replaced = []
-    im_aux_attention_masks_list = [[] for _ in range(len(image_aux_token_len_list))]
-    base_image_token_len_per_side = int(image_token_len**0.5)
-    image_aux_token_len_per_side_list = [
-        int(image_aux_token_len_per_side**0.5)
-        for image_aux_token_len_per_side in image_aux_token_len_list
-    ]
-    # insert the padding tokens to the places of image so we can embed them together
-    for batch_idx, cur_input_ids in enumerate(input_ids):
-        # print(f'@tcm: In prepare_multimodal_data(): batch_idx={batch_idx}, cur_input_ids={cur_input_ids}')
-        num_images = (cur_input_ids == IMAGE_TOKEN_INDEX).sum()
-        assert num_images == 1, num_images
-        image_size = image_sizes[batch_idx]
-
-        image_token_indices = (
-            [-1]
-            + torch.where(cur_input_ids == IMAGE_TOKEN_INDEX)[0].tolist()
-            + [cur_input_ids.shape[0]]
-        )
-        # print(f'@tcm: In prepare_multimodal_data(): image_token_indices={image_token_indices}')
-
-        cur_input_ids_im_replaced = []
-        # cur_labels_im_replaced = []
-        cur_attention_mask_im_replaced = []
-        cur_position_ids_im_replaced = []
-
-        # cur_labels = labels[batch_idx]
-        # print(f'@tcm: In prepare_multimodal_data(): cur_labels={cur_labels}')
-        cur_attention_mask = attention_mask[batch_idx]
-        index = 0
-        for i in range(len(image_token_indices) - 1):
-            # still keep the first image token in input_ids for further use
-            cur_input_ids_im_replaced.append(
-                cur_input_ids[
-                    image_token_indices[i] + 1 : image_token_indices[i + 1] + 1
-                ]
-            )
-            # print(f'@tcm: In prepare_multimodal_data(): append to cur_labels_im_replaced: {cur_labels[image_token_indices[i] + 1 : image_token_indices[i + 1]]}')
-            # cur_labels_im_replaced.append(
-            #     cur_labels[image_token_indices[i] + 1 : image_token_indices[i + 1]]
-            # )
-            cur_attention_mask_im_replaced.append(
-                cur_attention_mask[
-                    image_token_indices[i] + 1 : image_token_indices[i + 1]
-                ]
-            )
-            cur_position_ids_im_replaced.append(
-                torch.arange(
-                    index,
-                    index + image_token_indices[i + 1] - (image_token_indices[i] + 1),
-                    dtype=torch.long,
-                    device=cur_input_ids.device,
-                )
-            )
-            index += image_token_indices[i + 1] - (image_token_indices[i] + 1)
-
-            if i < len(image_token_indices) - 2:
-                num_tokens_per_side = int(image_token_len**0.5)
-                image_token_len_with_newline = image_token_len + num_tokens_per_side
-                cur_input_ids_im_replaced.append(
-                    torch.full(
-                        (image_token_len_with_newline - 1,),
-                        0,
-                        device=cur_input_ids.device,
-                        dtype=cur_input_ids.dtype,
-                    )
-                )
-                # print(f'@tcm: In prepare_multimodal_data(): AGAIN append to cur_labels_im_replaced: {torch.full((image_token_len_with_newline,), IGNORE_INDEX, device=cur_labels.device, dtype=cur_labels.dtype)}')
-                # cur_labels_im_replaced.append(
-                #     torch.full(
-                #         (image_token_len_with_newline,),
-                #         IGNORE_INDEX,
-                #         device=cur_labels.device,
-                #         dtype=cur_labels.dtype,
-                #     )
-                # )
-
-                cur_im_attention_mask, cur_im_position_ids = prepare_image_info(
-                    image_size, image_token_len, newline=True
-                )
-
-                for aux_i, image_aux_token_len_per_side in enumerate(
-                    image_aux_token_len_per_side_list
-                ):
-                    assert image_aux_token_len_per_side >= base_image_token_len_per_side
-                    num_base_crops_per_aux_side = (
-                        image_aux_token_len_per_side // base_image_token_len_per_side
-                    )
-
-                    cur_im_aux_attention_mask, _ = prepare_image_info(
-                        image_size, image_aux_token_len_per_side**2
-                    )
-                    cur_im_aux_attention_mask = cur_im_aux_attention_mask.view(
-                        base_image_token_len_per_side,
-                        num_base_crops_per_aux_side,
-                        base_image_token_len_per_side,
-                        num_base_crops_per_aux_side,
-                    )
-                    cur_im_aux_attention_mask = (
-                        cur_im_aux_attention_mask.permute(0, 2, 1, 3)
-                        .contiguous()
-                        .flatten(0, 1)
-                        .flatten(1, 2)
-                    )
-                    cur_im_aux_attention_mask[
-                        cur_im_aux_attention_mask.sum(dim=1) == 0
-                    ] = True
-                    im_aux_attention_masks_list[aux_i].append(cur_im_aux_attention_mask)
-                cur_im_position_ids += index
-
-                if cur_attention_mask[image_token_indices[i + 1]]:
-                    cur_attention_mask_im_replaced.append(cur_im_attention_mask)
-                    cur_position_ids_im_replaced.append(
-                        cur_im_position_ids.to(torch.long)
-                    )
-                    index = cur_im_position_ids.max() + 1
-                else:
-                    num_tokens_per_side = int(image_token_len**0.5)
-                    image_token_len_with_newline = image_token_len + num_tokens_per_side
-                    cur_attention_mask_im_replaced.append(
-                        torch.full(
-                            (image_token_len_with_newline,),
-                            0,
-                            device=cur_attention_mask.device,
-                            dtype=cur_attention_mask.dtype,
-                        )
-                    )
-                    cur_position_ids_im_replaced.append(
-                        torch.full(
-                            (image_token_len_with_newline,),
-                            0,
-                            device=cur_input_ids.device,
-                            dtype=torch.long,
-                        )
-                    )
-
-        input_ids_im_replaced.append(torch.cat(cur_input_ids_im_replaced))
-        # labels_im_replaced.append(torch.cat(cur_labels_im_replaced))
-        # print(f'@tcm: In prepare_multimodal_data(): labels_im_replaced[-1]={labels_im_replaced[-1]}')
-        attention_mask_im_replaced.append(torch.cat(cur_attention_mask_im_replaced))
-        position_ids_im_replaced.append(torch.cat(cur_position_ids_im_replaced))
-
-    # Truncate sequences to max length as image embeddings can make the sequence longer
-    new_input_ids = [x[0:max_length] for x in input_ids_im_replaced]
-    new_labels = [x[0:max_length] for x in labels_im_replaced]
-    new_attention_mask = [x[0:max_length] for x in attention_mask_im_replaced]
-    new_position_ids = [x[0:max_length] for x in position_ids_im_replaced]
-    new_input_ids = torch.stack(new_input_ids)
-    # new_labels = torch.stack(new_labels)
-    new_attention_mask = torch.stack(new_attention_mask)
-    new_position_ids = torch.stack(new_position_ids)
-    im_aux_attention_masks_list = [
-        torch.stack(im_aux_attention_masks)
-        for im_aux_attention_masks in im_aux_attention_masks_list
-    ]
-    return (
-        new_input_ids,
-        new_labels,
-        new_attention_mask,
-        new_position_ids,
-        im_aux_attention_masks_list,
-    )
-
-def compute_metrics(eval_pred):
-    """
-    Computes accuracy, precision, recall, and F1-score for the sequence classification task.
-
-    Args:
-    eval_pred (EvalPrediction): An object containing predictions and references (true labels).
-
-    Returns:
-    dict: A dictionary with metric names as keys and their values.
-    """
-    print('@tcm: In compute_metrics()')
-    # Unpack predictions and labels
-    logits, labels = eval_pred.predictions, eval_pred.label_ids
-    logging.info(f'logits.shape={logits.shape}, labels={labels}')
-    
-    # Get predicted class by taking the argmax of logits
-    predictions = logits.argmax(axis=-1)
-    logging.info(f'predictions={predictions}')
-    
-    # Compute accuracy
-    acc = accuracy_score(labels, predictions)
-    logging.info(f'acc={acc}')
-    
-    # Compute precision, recall, and F1-score
-    precision, recall, f1, _ = precision_recall_fscore_support(labels, predictions, average='weighted')
-    logging.info(f'precision={precision}, recall={recall}, f1={f1}')
-    
-    # Return metrics as a dictionary
-    return {
-        "accuracy": acc,
-        "precision": precision,
-        "recall": recall,
-        "f1": f1
-    }
-
-class LazySupervisedDataset(Dataset):
-    """Dataset for supervised fine-tuning."""
-
-    def __init__(
-        self,
-        data_path: str,
-        tokenizer: transformers.PreTrainedTokenizer,
-        # pyre-fixme[2]: Parameter must be annotated.
-        data_args,
-    ) -> None:
-        super(LazySupervisedDataset, self).__init__()
-        list_data_dict = json.load(open(data_path, "r"))
-
-        self.tokenizer = tokenizer
-        # pyre-fixme[4]: Attribute must be annotated.
-        self.list_data_dict = list_data_dict
-        self.data_path = data_path
-        # pyre-fixme[4]: Attribute must be annotated.
-        self.data_args = data_args
-        # pyre-fixme[4]: Attribute must be annotated.
-        self.length = self._get_length()
-
-    # pyre-fixme[3]: Return type must be annotated.
-    def _get_length(self):
-        """Calculates the number of samples in the .jsonl file."""
-        with open(self.data_path, "r") as file:
-            for i, _ in enumerate(file):
-                pass
-        return i + 1  # pyre-fixme
-
-    def __len__(self) -> int:
-        return len(self.list_data_dict)
-
-    # pyre-fixme[3]: Return type must be annotated.
-    def _compute_lengths(self):
-        """Compute and cache lengths of conversations in the dataset."""
-        if hasattr(self, "length_list") and hasattr(self, "modality_length_list"):
-            # Return cached values if already computed
-            return self.length_list, self.modality_length_list  # pyre-fixme
-    
-        self.length_list = []
-        self.modality_length_list = []
-        for sample in self.list_data_dict:
-            img_tokens = (
-                self.data_args.image_token_len if self._has_image(sample) else 0
-            )
-            cur_len = sum(
-                len(conv["value"].split()) for conv in sample["conversations"]
-            )
-            self.length_list.append(cur_len + img_tokens)
-            modality_len = cur_len if "image" in sample else -cur_len
-            self.modality_length_list.append(modality_len)
-        return self.length_list, self.modality_length_list
-
-    @property
-    # pyre-fixme[3]: Return type must be annotated.
-    def lengths(self):
-        length_list, _ = self._compute_lengths()
-        return length_list
-
-    @property
-    # pyre-fixme[3]: Return type must be annotated.
-    def modality_lengths(self):
-        _, modality_length_list = self._compute_lengths()
-        return modality_length_list
-
-    def _has_image(self, sample: dict) -> bool:  # pyre-fixme
-        if "image" in sample and not str(sample["image"]) in [
-            "",
-            "None",
-            "none",
-            "nan",
-        ]:
-            return True
-        if "video" in sample and not str(sample["video"]) in [
-            "",
-            "None",
-            "none",
-            "nan",
-        ]:
-            return True
-        return False
-
-    def __getitem__(self, i: int) -> Dict[str, torch.Tensor]:
-        sources = self.list_data_dict[i]
-        dat = sources
-        if isinstance(i, int):
-            sources = [sources]
-        assert len(sources) == 1, "Don't know why it is wrapped to a list"  # FIXME
-        has_image = self._has_image(dat)
-        if has_image:
-            if "image" in dat:
-                image_file = dat["image"]
-                image_folder = self.data_args.image_folder
-                processor_aux_list = self.data_args.image_processor_aux_list
-                try:
-                    image = Image.open(os.path.join(image_folder, image_file)).convert(
-                        "RGB"
-                    )
-                except:
-                    print(
-                        "Not exist: ",
-                        os.path.join(image_folder, image_file),
-                        flush=True,
-                    )
-                    return self.__getitem__(0)
-                image_size = image.size
-            else:
-                video_file = dat["video"]
-                processor_aux_list = self.data_args.image_processor_aux_list
-                if video_file.endswith(".gif"):
-                    video_file = os.path.join(
-                        self.data_args.image_folder, "gifs", video_file
-                    )
-                else:
-                    video_file = os.path.join(self.data_args.image_folder, video_file)
-                if os.path.exists(video_file):
-                    try:
-                        if video_file.endswith(".npy"):
-                            image = np.load(video_file)
-                            image_size = image[0].shape[:2]
-                        elif video_file.endswith(".gif"):
-                            video = Image.open(video_file)
-                            image = []
-                            for frame in ImageSequence.Iterator(video):
-                                frame_copy = frame.copy()
-                                image.append(frame_copy.convert("RGB"))
-                            image_size = image[0].size
-                        elif os.path.isdir(video_file):
-                            files = [f for f in sorted(os.listdir(video_file))]
-                            image = []
-                            for file in files:
-                                image.append(
-                                    Image.open(os.path.join(video_file, file)).convert(
-                                        "RGB"
-                                    )
-                                )
-                            image_size = image[0].size
-                        else:
-                            with MeasureResourceUsage():
-                                vr = VideoReader(video_file, ctx=cpu(0), num_threads=1)
-                                sample_fps = round(
-                                    vr.get_avg_fps() / self.data_args.video_fps
-                                )
-                                frame_idx = [i for i in range(0, len(vr), sample_fps)]
-                                logging.debug(f'read {len(frame_idx)} frames')
-                                image = vr.get_batch(frame_idx).asnumpy() # shape: (# frames, H, W, C)
-                                image_size = image[0].shape[:2]
-                        if self.data_args.uniform_sample:
-                            num_sample = 100
-                            if len(image) > num_sample:
-                                interval = len(image) / float(num_sample)
-                                indices = [int(interval * i) for i in range(num_sample)]
-                                image = [image[idx] for idx in indices]
-                    except:
-                        print("fail to load video: ", video_file, flush=True)
-                        return self.__getitem__(0)
-                else:
-                    print("Not exist: ", video_file, flush=True)
-                    return self.__getitem__(0)
-
-            # pyre-fixme[3]: Return type must be annotated.
-            # pyre-fixme[2]: Parameter must be annotated.
-            def expand2square(pil_img, background_color):
-                width, height = pil_img.size
-                if width == height:
-                    return pil_img
-                elif width > height:
-                    result = Image.new(pil_img.mode, (width, width), background_color)
-                    result.paste(pil_img, (0, (width - height) // 2))
-                    # result.paste(pil_img, (0, 0))
-                    return result
-                else:
-                    result = Image.new(pil_img.mode, (height, height), background_color)
-                    result.paste(pil_img, ((height - width) // 2, 0))
-                    # result.paste(pil_img, (0, 0))
-                    return result
-
-            if self.data_args.image_aspect_ratio != "pad":
-                raise NotImplementedError("Only pad is supported for now.")
-
-            image_aux_list = []
-            for processor_aux in processor_aux_list:
-                image_aux = image
-                try:
-                    target_resolution = processor_aux.crop_size["height"]
-                except:
-                    target_resolution = processor_aux.size["height"]
-                if not isinstance(image_aux, Image.Image):
-                    frame_list = []
-                    for frame in image_aux:
-                        if not isinstance(frame, Image.Image):
-                            frame = Image.fromarray(frame)
-                        frame_aux = expand2square(
-                            frame, tuple(int(x * 255) for x in processor_aux.image_mean)
-                        ).resize((target_resolution, target_resolution))
-                        frame_aux = processor_aux.preprocess(
-                            frame_aux, return_tensors="pt"
-                        )["pixel_values"][0]
-                        frame_list.append(frame_aux)
-                    image_aux = torch.stack(frame_list)
-                else:
-                    image_aux = expand2square(
-                        image_aux, tuple(int(x * 255) for x in processor_aux.image_mean)
-                    ).resize((target_resolution, target_resolution))
-                    image_aux = processor_aux.preprocess(
-                        image_aux, return_tensors="pt"
-                    )["pixel_values"][0]
-                image_aux_list.append(image_aux)
-            
-            
-            sources = preprocess_multimodal(
-                copy.deepcopy([e["conversations"] for e in sources]), self.data_args
-            )
-        else:
-            sources = copy.deepcopy([e["conversations"] for e in sources])
-        data_dict = preprocess(sources, self.tokenizer, has_image=has_image)  # pyre-fixme
-        data_dict['labels'] = [torch.tensor([int(dat['label'])], dtype=torch.long)]
-        if isinstance(i, int):
-            data_dict = dict(
-                input_ids=data_dict["input_ids"][0], labels=data_dict["labels"][0]
-            )
-        if (data_dict["labels"] != IGNORE_INDEX).sum() == 0:
-            return self.__getitem__(0)
-        # image exist in the data
-        if has_image:
-            data_dict["image_aux_list"] = image_aux_list  # pyre-fixme
-        elif self.data_args.is_multimodal:
-            # image does not exist in the data, but the model is multimodal
-            crop_size = 336
-            processor_aux_list = self.data_args.image_processor_aux_list
-            image_list = []
-            for processor_aux in processor_aux_list:
-                try:
-                    target_resolution = processor_aux.crop_size["height"]
-                except:
-                    target_resolution = processor_aux.size["height"]
-                image_list.append(
-                    torch.zeros(
-                        3,
-                        target_resolution,
-                        target_resolution,
-                    )
-                )
-            data_dict["image_aux_list"] = image_list
-            image_size = (crop_size, crop_size)
-        data_dict["image_size"] = image_size  # pyre-fixme
-        return data_dict
-
-
-@dataclass
-class DataCollatorForSupervisedDataset(object):
-    """Collate examples for supervised fine-tuning."""
-
-    tokenizer: transformers.PreTrainedTokenizer
-    image_token_len: int
-    image_aux_token_len_list: list  # pyre-fixme
-    image_position: int
-
-    def __call__(self, instances: Sequence[Dict]) -> Dict[str, torch.Tensor]:  # pyre-fixme
-
-        image_token_len = self.image_token_len
-        image_aux_token_len_list = self.image_aux_token_len_list
-        image_position = self.image_position
-
-        input_ids, labels = tuple(
-            [instance[key] for instance in instances] for key in ("input_ids", "labels")
-        )
-        orig_labels = torch.cat(labels, dim=0)
-        
-        max_length = self.tokenizer.model_max_length
-
-        padding_side = self.tokenizer.padding_side
-
-        # print_rank0("Pad token id is", self.tokenizer.pad_token_id)
-
-        if padding_side == "left":
-            input_ids = [
-                (
-                    t[:max_length]
-                    if t.shape[0] >= max_length
-                    else torch.nn.functional.pad(
-                        t,
-                        (max_length - t.shape[0], 0),
-                        "constant",
-                        self.tokenizer.pad_token_id,
-                    )
-                )
-                for t in input_ids
-            ]
-            labels = [
-                (
-                    t[:max_length]
-                    if t.shape[0] >= max_length
-                    else torch.nn.functional.pad(
-                        t, (max_length - t.shape[0], 0), "constant", IGNORE_INDEX
-                    )
-                )
-                for t in labels
-            ]
-        else:
-            input_ids = [
-                (
-                    t[:max_length]
-                    if t.shape[0] >= max_length
-                    else torch.nn.functional.pad(
-                        t,
-                        (0, max_length - t.shape[0]),
-                        "constant",
-                        self.tokenizer.pad_token_id,
-                    )
-                )
-                for t in input_ids
-            ]
-            labels = [
-                (
-                    t[:max_length]
-                    if t.shape[0] >= max_length
-                    else torch.nn.functional.pad(
-                        t, (0, max_length - t.shape[0]), "constant", IGNORE_INDEX
-                    )
-                )
-                for t in labels
-            ]
-
-        input_ids = torch.stack(input_ids)
-        labels = torch.stack(labels)
-        attention_mask = input_ids.ne(self.tokenizer.pad_token_id)  # pyre-fixme
-        # insert dummy image
-        for i in range(len(input_ids)):
-            if (input_ids[i] == IMAGE_TOKEN_INDEX).sum() == 0:
-                cur_input_ids_tmp = input_ids[i].clone()
-                cur_input_ids_tmp[image_position + 1 :] = input_ids[
-                    i, image_position:-1
-                ]
-                cur_input_ids_tmp[image_position] = IMAGE_TOKEN_INDEX
-                input_ids[i] = cur_input_ids_tmp
-
-                cur_labels_tmp = labels[i].clone()
-                cur_labels_tmp[image_position + 1 :] = labels[i, image_position:-1]
-                cur_labels_tmp[image_position] = IGNORE_INDEX
-                labels[i] = cur_labels_tmp
-
-                cur_attention_mask_tmp = attention_mask[i].clone()
-                cur_attention_mask_tmp[image_position + 1 :] = attention_mask[
-                    i, image_position:-1
-                ]
-                cur_attention_mask_tmp[image_position] = False
-                attention_mask[i] = cur_attention_mask_tmp
-        image_sizes = [instance["image_size"] for instance in instances]
-        (
-            new_input_ids,
-            new_labels,
-            new_attention_mask,
-            new_position_ids,
-            im_aux_attention_masks_list,
-        ) = prepare_multimodal_data(
-            input_ids,
-            labels,
-            attention_mask,
-            image_sizes,
-            image_token_len,
-            image_aux_token_len_list,
-            max_length,
-        )
-        batch = dict(
-            input_ids=new_input_ids,
-            # labels=new_labels,
-            labels=orig_labels, # @tcm: labels for classification
-            attention_mask=new_attention_mask,
-            position_ids=new_position_ids,
-            image_aux_attention_masks_list=im_aux_attention_masks_list,
-        )
-        batch["image_sizes"] = image_sizes
-        if "image_aux_list" in instances[0]:
-
-            image_aux_list = [instance["image_aux_list"] for instance in instances]
-            # organize list of tuples for each processor into tuple of lists for each processor
-            image_aux_list = [
-                list(batch_image_aux) for batch_image_aux in zip(*image_aux_list)
-            ]
-            if all(
-                x is not None and x.shape == image_aux_list[0][0].shape
-                for x in image_aux_list[0]
-            ):
-                # if all videos in the batch have the same shape, stack them
-                batch["images"] = [
-                    torch.stack(image_aux) for image_aux in image_aux_list
-                ]
-            else:
-                # otherwise, keep them as a list
-                batch["images"] = image_aux_list
-
-            # if isinstance(batch['images'], list):
-            #     print(f'@tcm: In DataCollatorForSupervisedDataset.__call__(): len(batch["images"])={len(batch["images"])}')
-            #     for i, img in enumerate(batch['images']):
-            #         if isinstance(img, torch.Tensor):
-            #             print(f'@tcm: In DataCollatorForSupervisedDataset.__call__(): batch["images"][{i}].shape={img.shape}')
-
-        return batch
-
-@measure_resource_usage()
-def make_supervised_data_module(
-    tokenizer: transformers.PreTrainedTokenizer, data_args  # pyre-fixme
-) -> Dict:  # pyre-fixme
-    """Make dataset and collator for supervised fine-tuning."""
-    with MeasureResourceUsage():    
-        train_dataset = LazySupervisedDataset(
-            tokenizer=tokenizer, data_path=data_args.data_path_train, data_args=data_args
-        )
-        eval_dataset = LazySupervisedDataset(
-            tokenizer=tokenizer, data_path=data_args.data_path_val, data_args=data_args
-        )
-    data_collator_kwargs = {
-        "tokenizer": tokenizer,
-    }
-
-    if hasattr(data_args, "image_token_len"):
-        data_collator_kwargs["image_token_len"] = data_args.image_token_len
-
-    if hasattr(data_args, "vision_tower_aux_token_len_list"):
-        data_collator_kwargs["image_aux_token_len_list"] = (
-            data_args.vision_tower_aux_token_len_list
-        )
-    else:
-        data_collator_kwargs["image_aux_token_len_list"] = [data_args.image_token_len]
-
-    if hasattr(data_args, "image_position"):
-        data_collator_kwargs["image_position"] = data_args.image_position
-
-    with MeasureResourceUsage():
-        data_collator = DataCollatorForSupervisedDataset(**data_collator_kwargs)  # pyre-fixme
-
-    return dict(
-        train_dataset=train_dataset, eval_dataset=eval_dataset, data_collator=data_collator
-    )
-
-
-def train() -> None:
-    dist.init_process_group(backend="nccl", timeout=datetime.timedelta(hours=8))
-    parser = transformers.HfArgumentParser(
-        (ModelArguments, DataArguments, TrainingArguments)
-    )
-    model_args, data_args, training_args = parser.parse_args_into_dataclasses()
-    global_rank = get_global_rank()
-    local_rank = get_local_rank()
-
-    torch.distributed.barrier()
-
-    # pyre-fixme[16]: `DataClass` has no attribute `output_model_local_path`.
-    training_args.output_dir = model_args.output_model_filename
-    # pyre-fixme[16]: `DataClass` has no attribute `local_dir`.
-    model_args.local_dir = model_args.output_model_filename
-
-    bnb_model_from_pretrained_args = {}
-
-    # pyre-fixme[16]: `DataClass` has no attribute `vision_tower`.
-    if model_args.vision_tower_aux_list is not None:
-        # @tcm: load pre-trained longvu from checkpoint longvu_qwen2
-        if "cambrian" in model_args.input_model_filename.lower() or "longvu_qwen2" in model_args.input_model_filename.lower():
-            if "qwen" in model_args.input_model_filename.lower():
-                with MeasureResourceUsage():
-                    model = CambrianQwenForSequenceClassification.from_pretrained(  # pyre-fixme
-                        model_args.input_model_filename,  # pyre-fixme
-                        torch_dtype=(torch.bfloat16 if training_args.bf16 else None),  # pyre-fixme
-                        num_labels=3,
-                        ignore_mismatched_sizes=True,
-                        **bnb_model_from_pretrained_args,
-                    )
-            else:
-                # pyre-fixme[16]: `CambrianLlamaForCausalLM` has no attribute
-                #  `from_pretrained`.
-                model = CambrianLlamaForCausalLM.from_pretrained(
-                    # pyre-fixme[16]: `DataClass` has no attribute `input_model_local_path`.
-                    model_args.input_model_filename,
-                    **bnb_model_from_pretrained_args,
-                )
-        else:
-            raise NotImplementedError(
-                f"{model_args.model_name_or_path} is not supported yet"
-            )
-    else:
-        model = transformers.LlamaForCausalLM.from_pretrained(
-            model_args.input_model_filename,
-            **bnb_model_from_pretrained_args,
-        )
-    model.config.use_cache = False
-
-    # pyre-fixme[16]: `DataClass` has no attribute `freeze_backbone`.
-    if model_args.freeze_backbone:
-        model.model.requires_grad_(False)
-
-    # pyre-fixme[16]: `DataClass` has no attribute `gradient_checkpointing`.
-    if training_args.gradient_checkpointing:
-        if hasattr(model, "enable_input_require_grads"):
-            model.enable_input_require_grads()
-        else:
-
-            # pyre-fixme[3]: Return type must be annotated.
-            # pyre-fixme[2]: Parameter must be annotated.
-            def make_inputs_require_grad(module, input, output):
-                output.requires_grad_(True)
-
-            model.get_input_embeddings().register_forward_hook(make_inputs_require_grad)
-
-    with MeasureResourceUsage():
-        tokenizer = transformers.AutoTokenizer.from_pretrained(
-            model_args.input_model_filename,
-            # pyre-fixme[16]: `DataClass` has no attribute `model_max_length`.
-            model_max_length=training_args.model_max_length,
-            padding_side="right",
-            use_fast=False,
-        )
-
-    # pyre-fixme[16]: `DataClass` has no attribute `version`.
-    if model_args.version == "v0":
-        if tokenizer.pad_token is None:
-            smart_tokenizer_and_embedding_resize(
-                special_tokens_dict=dict(pad_token="[PAD]"),
-                tokenizer=tokenizer,
-                model=model,
-            )
-    elif model_args.version == "v0.5":
-        tokenizer.pad_token = tokenizer.unk_token
-    elif model_args.version == "v1":
-        tokenizer.pad_token = tokenizer.unk_token
-        if model_args.version in conversation_lib.conv_templates:
-            conversation_lib.default_conversation = conversation_lib.conv_templates[
-                model_args.version
-            ]
-        else:
-            conversation_lib.default_conversation = conversation_lib.conv_templates[
-                "vicuna_v1"
-            ]
-    elif model_args.version == "phi3":
-        tokenizer.pad_token = tokenizer.unk_token
-        if model_args.version in conversation_lib.conv_templates:
-            conversation_lib.default_conversation = conversation_lib.conv_templates[
-                model_args.version
-            ]
-        else:
-            conversation_lib.default_conversation = conversation_lib.conv_templates[
-                "vicuna_v1"
-            ]
-    elif (
-        model_args.version == "llama3"
-        or model_args.version == "llama3_1"
-        or model_args.version == "llama3_2"
-    ):
-        tokenizer.pad_token = "<|reserved_special_token_0|>"
-        tokenizer.pad_token_id = 128002
-        if model_args.version in conversation_lib.conv_templates:
-            conversation_lib.default_conversation = conversation_lib.conv_templates[
-                model_args.version
-            ]
-        else:
-            conversation_lib.default_conversation = conversation_lib.conv_templates[
-                "vicuna_v1"
-            ]
-    elif model_args.version == "qwen":
-        if tokenizer.unk_token is not None:
-            tokenizer.pad_token = tokenizer.unk_token
-        conversation_lib.default_conversation = conversation_lib.conv_templates[
-            model_args.version
-        ]
-    else:
-        if tokenizer.pad_token is None:
-            print(f"Adding pad token as '<pad>'")
-            smart_tokenizer_and_embedding_resize(
-                special_tokens_dict=dict(pad_token="<pad>"),
-                tokenizer=tokenizer,
-                model=model,
-            )
-
-        if model_args.version in conversation_lib.conv_templates:
-            conversation_lib.default_conversation = conversation_lib.conv_templates[
-                model_args.version
-            ]
-        else:
-            conversation_lib.default_conversation = conversation_lib.conv_templates[
-                "vicuna_v1"
-            ]
-    print(f"Using conversation format: {conversation_lib.default_conversation.version}")
-
-    # pyre-fixme[16]: `DataClass` has no attribute `vision_tower_aux_list`.
-    if model_args.vision_tower_aux_list is not None:
-        # pyre-fixme[16]: `DataClass` has no attribute `unfreeze_mm_vision_tower`.
-        model_args.unfreeze_mm_vision_tower = training_args.unfreeze_mm_vision_tower
-        model_args.vision_tower_aux_list = json.loads(model_args.vision_tower_aux_list)
-        # pyre-fixme[16]: `DataClass` has no attribute `vision_tower_aux_token_len_list`.
-        model_args.vision_tower_aux_token_len_list = json.loads(
-            model_args.vision_tower_aux_token_len_list
-        )
-        # pyre-fixme[16]: `DataClass` has no attribute `query_num_list`.
-        model_args.query_num_list = json.loads(model_args.query_num_list)
-        model.get_model().initialize_vision_modules(
-            model_args=model_args,
-            fsdp=None,  # FSDP or not, flag should be the same as None to avoid creation error
-        )
-        model.config.unfreeze_mm_vision_tower = training_args.unfreeze_mm_vision_tower
-        vision_tower_aux_list = None
-        if model_args.vision_tower_aux_list is not None:
-            vision_tower_aux_list = model.get_vision_tower_aux_list()
-
-        if not training_args.unfreeze_mm_vision_tower:
-            # vision_tower.to(dtype=torch.bfloat16, device=training_args.device)
-            if vision_tower_aux_list is not None:
-                for vision_tower_aux in vision_tower_aux_list:
-                    vision_tower_aux.to(
-                        dtype=torch.bfloat16, device=training_args.device  # pyre-fixme
-                    )
-        else:
-            # vision_tower.to(device=training_args.device)
-            if vision_tower_aux_list is not None:
-                for vision_tower_aux in vision_tower_aux_list:
-                    vision_tower_aux.to(device=training_args.device)
-                # vision_tower_aux.to(dtype=torch.bfloat16, device=training_args.device)
-        # data_args.image_processor = vision_tower.image_processor
-        if vision_tower_aux_list is not None:
-            data_args.image_processor_aux_list = [  # pyre-fixme
-                vision_tower_aux.image_processor
-                for vision_tower_aux in vision_tower_aux_list
-            ]
-        data_args.is_multimodal = True  # pyre-fixme
-
-        model.config.image_aspect_ratio = data_args.image_aspect_ratio  # pyre-fixme
-        model.config.tokenizer_padding_side = tokenizer.padding_side
-        model.config.tokenizer_model_max_length = tokenizer.model_max_length
-        model.config.image_position = data_args.image_position  # pyre-fixme
-        data_args.mm_use_im_start_end = model_args.mm_use_im_start_end  # pyre-fixme
-        data_args.mm_use_im_patch_token = model_args.mm_use_im_patch_token  # pyre-fixme
-
-        # pyre-fixme
-        model.config.tune_mm_mlp_adapter = training_args.tune_mm_mlp_adapter = (
-            model_args.tune_mm_mlp_adapter
-        )
-        if model_args.tune_mm_mlp_adapter:
-            model.requires_grad_(False)
-            # for p in model.get_model().mm_projector.parameters():
-            #     p.requires_grad = True
-            tune_modules = [
-                "mm_projector",
-                "pos_emb",
-                "vision_sampler",
-                "vision_sampler_layers",
-                "vision_query",
-                "image_newline",
-            ]
-            for name, param in model.named_parameters():
-                if any(listed_name in name for listed_name in tune_modules):
-                    param.requires_grad = True
-
-        model.config.freeze_mm_mlp_adapter = training_args.freeze_mm_mlp_adapter  # pyre-fixme
-        if training_args.freeze_mm_mlp_adapter:
-            for p in model.get_model().mm_projector.parameters():
-                p.requires_grad = False
-        if training_args.unfreeze_mm_vision_tower:
-            if vision_tower_aux_list is not None:
-                for vision_tower_aux in vision_tower_aux_list:
-                    for p in vision_tower_aux.parameters():
-                        p.requires_grad = True
-
-        model.config.mm_use_im_start_end = model_args.mm_use_im_start_end = (
-            model_args.mm_use_im_start_end
-        )
-        model.config.image_token_len = model_args.image_token_len = (  # pyre-fixme
-            model_args.image_token_len
-        )
-        model.config.mm_projector_lr = training_args.mm_projector_lr  # pyre-fixme
-        model.config.mm_vision_sampler_lr = training_args.mm_vision_sampler_lr  # pyre-fixme
-        model.config.mm_vision_tower_lr = training_args.mm_vision_tower_lr  # pyre-fixme
-        training_args.use_im_start_end = model_args.mm_use_im_start_end  # pyre-fixme
-        model.config.mm_use_im_patch_token = model_args.mm_use_im_patch_token
-        model.config.vision_tower_aux_token_len_list = (
-            data_args.vision_tower_aux_token_len_list
-        ) = model_args.vision_tower_aux_token_len_list
-        model.config.image_token_len = model_args.image_token_len
-        model.config.is_st_sampler = model_args.is_st_sampler  # pyre-fixme
-        data_args.image_token_len = model_args.image_token_len
-        model.initialize_vision_tokenizer(model_args, tokenizer=tokenizer)
-
-    total_params = sum(p.numel() for p in model.get_model().parameters())
-    trainable_params = sum(
-        p.numel() for p in model.get_model().parameters() if p.requires_grad
-    )
-    logging.info(f'Total params: {total_params}')
-    logging.info(f'Trainable params: {trainable_params}')
-
-    with MeasureResourceUsage():
-        model.to(torch.bfloat16)
-
-    # pyre-fixme
-    def convert_bn_to_float(model):
-        if isinstance(model, torch.nn.modules.batchnorm._BatchNorm):
-            return model.float()
-        for child_name, child in model.named_children():
-            model.add_module(child_name, convert_bn_to_float(child))
-        return model
-
-    model = convert_bn_to_float(model)
-
-    # https://github.com/pytorch/pytorch/issues/100945#issuecomment-1540469987
-    # Module's parameters wrapped by FullyShardedDataParallel must have same requires_grad for use_orig_params=False
-    # When fine-tuning just a head on top of LLM, must set use_orig_params=True
-    os.environ[f"FSDP_USE_ORIG_PARAMS"] = "true"
-    # pyre-fixme[16]: `DataClass` has no attribute `fsdp_config`.
-    training_args.fsdp_config["use_orig_params"] = True
-    data_module = make_supervised_data_module(tokenizer=tokenizer, data_args=data_args)
-
-    callbacks = []
-    # configure TensorboardCallback to upload to manifold
-    callbacks.append(
-        TensorBoardCallback(
-            SummaryWriter(
-                log_dir=os.path.join(
-                    # pyre-fixme[16]: `DataClass` has no attribute
-                    #  `output_model_filename`.
-                    model_args.output_model_filename,
-                    TENSORBOARD_LOG_DIR_NAME,
-                ),
-                comment="",
-                purge_step=None,
-                max_queue=10,
-                flush_secs=120,
-                filename_suffix=str(uuid.uuid4()),
-            )
-        )
-    )
-
-    trainer = LLaVATrainer(
-        model=model,
-        tokenizer=tokenizer,
-        args=training_args,
-        compute_metrics=compute_metrics,
-        callbacks=callbacks,
-        **data_module,
-    )
-    # check fsdp wrapper
-    logging.debug(f'trainer.model\n{trainer.model}')
-
-    # pyre-fixme[16]: `DataClass` has no attribute `output_dir`.
-    if list(pathlib.Path(training_args.output_dir).glob("checkpoint-*")):
-        # pyre-fixme[16]: `LLaVATrainer` has no attribute `train`.
-        trainer.train(resume_from_checkpoint=True)
-    else:
-        trainer.train()
-    # pyre-fixme[16]: `LLaVATrainer` has no attribute `save_state`.
-    print(trainer.evaluate())
-    trainer.save_state()
-
-    safe_save_model_for_hf_trainer(
-        trainer=trainer,
-        # pyre-fixme[16]: `DataClass` has no attribute `output_model_local_path`.
-        output_dir=model_args.output_model_filename,
-    )
-
-
-if __name__ == "__main__":
-    train()
+# Adopted from https://github.com/lm-sys/FastChat. Below is the original copyright:
+# Adopted from tatsu-lab@stanford_alpaca. Below is the original copyright:
+# Make it more memory efficient by monkey patching the LLaMA model with FlashAttn.
+
+# pyre-strict
+
+# Need to call this before importing transformers.
+
+
+import copy
+import datetime
+import json
+import os
+import pathlib
+import uuid
+from dataclasses import dataclass, field
+from logging import Logger
+from typing import Dict, Tuple, Optional, Sequence
+
+import numpy as np
+
+import torch
+
+import transformers
+
+from decord import cpu, VideoReader
+
+import sys
+sys.path.append('.')
+from longvu import conversation as conversation_lib
+
+from longvu.constants import (
+    DEFAULT_IM_END_TOKEN,
+    DEFAULT_IM_START_TOKEN,
+    DEFAULT_IMAGE_TOKEN,
+    IGNORE_INDEX,
+    IMAGE_TOKEN_INDEX,
+)
+from longvu.language_model.cambrian_llama import CambrianLlamaForCausalLM
+from longvu.language_model.cambrian_qwen import CambrianQwenForCausalLM, CambrianQwenForSequenceClassification
+from longvu.mm_datautils import (
+    preprocess,
+    preprocess_multimodal,
+    safe_save_model_for_hf_trainer,
+    smart_tokenizer_and_embedding_resize,
+)
+from longvu.mm_trainer import LLaVATrainer
+from PIL import Image, ImageSequence
+
+from tensorboard.compat.tensorflow_stub.io.gfile import register_filesystem
+from torch import distributed as dist
+
+from torch.utils.data import Dataset
+from torch.utils.tensorboard import SummaryWriter
+from transformers import TrainerCallback
+
+import pandas as pd
+
+from transformers.integrations import TensorBoardCallback
+
+from sklearn.metrics import accuracy_score, precision_recall_fscore_support
+import logging
+from resource_logging import measure_resource_usage, MeasureResourceUsage
+
+logging.basicConfig(
+    level=logging.INFO,
+    format="%(asctime)s - %(filename)s:%(lineno)d - %(funcName)s - %(levelname)s - %(message)s"
+)
+
+TENSORBOARD_LOG_DIR_NAME: str = "tensorboard_logs"
+
+
+@dataclass
+class ModelArguments:
+    input_model_filename: Optional[str] = field(default=None)
+    output_model_filename: Optional[str] = field(default=None)
+    model_name_or_path: Optional[str] = field(default="facebook/opt-125m")
+    version: Optional[str] = field(default="v0")
+    freeze_backbone: bool = field(default=False)
+    tune_mm_mlp_adapter: bool = field(default=False)
+    vision_tower: Optional[str] = field(default=None)
+    mm_vision_select_layer: Optional[int] = field(
+        default=-1
+    )  # default to the last layer
+    pretrain_mm_mlp_adapter: Optional[str] = field(default=None)
+    mm_projector_type: Optional[str] = field(default="linear")
+    mm_use_im_start_end: bool = field(default=False)
+    mm_use_im_patch_token: bool = field(default=True)
+    mm_patch_merge_type: Optional[str] = field(default="flat")
+    mm_vision_select_feature: Optional[str] = field(default="patch")
+    grid_size: Optional[int] = field(default=8)
+    vision_tower_type: Optional[str] = field(default="sam")
+    mm_hidden_size: Optional[int] = field(default=256)
+
+    # cambrian
+    vision_tower_aux_list: Optional[str] = field(
+        default='["siglip/CLIP-ViT-SO400M-14-384", "facebook/dinov2-giant-res378"]'
+    )
+    vision_tower_aux_token_len_list: Optional[str] = field(default="[576, 576]")
+    image_token_len: Optional[int] = field(default=576)
+    num_query_group: Optional[int] = field(default=1)
+    query_num_list: Optional[str] = field(default="[576]")
+    connector_depth: Optional[int] = field(default=3)
+    vision_hidden_size: Optional[int] = field(default=1024)
+    connector_only: bool = field(default=True)
+    num_of_vision_sampler_layers: Optional[int] = field(default=10)
+    start_of_vision_sampler_layers: Optional[int] = field(default=0)
+    stride_of_vision_sampler_layers: Optional[int] = field(default=3)
+
+    is_st_sampler: bool = field(default=False)
+    highres_connect: bool = field(default=False)
+    highres: bool = field(default=False)
+    connect_layer: Optional[int] = field(default=2)
+    lowres_token: Optional[int] = field(default=8)
+    dino_threshold: float = field(default=0.83)
+    drop_threshold: float = field(default=0.75)
+    frame_pos: bool = field(default=False)
+    is_image_newline: bool = field(default=True)
+
+
+@dataclass
+class DataArguments:
+    data_path_train: Optional[str] = field(default=None)
+    data_path_val: Optional[str] = field(default=None)
+    lazy_preprocess: bool = False
+    is_multimodal: bool = False
+    image_position: Optional[int] = field(default=91)
+    image_folder: Optional[str] = field(default=None)
+    uniform_sample: bool = field(default=False)
+    image_aspect_ratio: str = "square"
+    num_points: int = field(default=0)
+    video_fps: float = field(default=1)
+    use_subtitle: bool = field(default=True)
+
+
+@dataclass
+class TrainingArguments(transformers.TrainingArguments):
+    remove_unused_columns: bool = field(default=False)
+    freeze_mm_mlp_adapter: bool = field(default=False)
+    mpt_attn_impl: Optional[str] = field(default="triton")
+    tune_text_decoder: bool = field(default=False)
+    unfreeze_mm_vision_tower: bool = field(default=False)
+    mm_vision_tower_lr: Optional[float] = None
+    unfreeze_mm_image_decoder: bool = field(default=False)
+
+    mm_vision_sampler_lr: Optional[float] = None
+    mm_projector_lr: Optional[float] = None
+    model_max_length: Optional[int] = field(default=8192)
+
+    lora_enable: bool = False
+    lora_r: int = 64
+    lora_alpha: int = 16
+    lora_dropout: float = 0.05
+    lora_weight_path: str = ""
+    lora_bias: str = "none"
+    mm_projector_lr: Optional[float] = None
+    group_by_modality_length: bool = field(default=False)
+
+    num_train_epochs: int = field(default=5)
+    per_device_train_batch_size: int = field(default=1)
+    per_device_eval_batch_size: int = field(default=1)
+    evaluation_strategy: Optional[str] = field(default="epoch")
+    eval_steps: Optional[int] = field(default=200)
+    save_strategy: Optional[str] = field(default="epoch")
+    save_steps: Optional[int] = field(default=200)
+    report_to: Optional[str] = field(default="tensorboard")
+
+    label_names: Optional[Tuple[str]] = field(default=())
+
+
+def get_local_rank() -> int:
+    if os.environ.get("LOCAL_RANK"):
+        return int(os.environ["LOCAL_RANK"])
+    else:
+        return torch.distributed.get_rank()
+
+
+def get_global_rank() -> int:
+    """
+    Get rank using torch.distributed if available. Otherwise, the RANK env var instead if initialized.
+    Returns 0 if neither condition is met.
+    """
+    if torch.distributed.is_available() and torch.distributed.is_initialized():
+        return torch.distributed.get_rank()
+
+    environ_rank = os.environ.get("RANK", "")
+    if environ_rank.isdecimal():
+        return int(os.environ["RANK"])
+
+    return 0
+
+
+# pyre-fixme[3]: Return type must be annotated.
+# pyre-fixme[2]: Parameter must be annotated.
+def get_padding_offset(cur_size, original_size):
+    cur_w, cur_h = cur_size
+    original_w, original_h = original_size
+
+    original_aspect_ratio = original_w / original_h
+    current_aspect_ratio = cur_w / cur_h
+
+    if original_aspect_ratio > current_aspect_ratio:
+        scale_factor = cur_w / original_w
+        new_height = int(original_h * scale_factor)
+        padding = (cur_h - new_height) // 2
+        return 0, 0, padding, padding
+    else:
+        scale_factor = cur_h / original_h
+        new_width = int(original_w * scale_factor)
+        padding = (cur_w - new_width) // 2
+        return padding, padding, 0, 0
+
+
+# pyre-fixme[3]: Return type must be annotated.
+# pyre-fixme[2]: Parameter must be annotated.
+def prepare_image_info(image_size, image_token_len, newline=False):
+    num_tokens_per_side = int(image_token_len**0.5)
+    if newline:
+        # for the newline embedding
+        attention_mask = torch.ones(
+            num_tokens_per_side, num_tokens_per_side + 1, dtype=torch.bool
+        )
+    else:
+        attention_mask = torch.ones(
+            num_tokens_per_side, num_tokens_per_side, dtype=torch.bool
+        )
+    left_offset, right_offset, top_offset, bottom_offset = get_padding_offset(
+        (num_tokens_per_side, num_tokens_per_side), image_size
+    )
+    if newline:
+        if left_offset > 0:
+            attention_mask[:, :left_offset] = 0
+        if right_offset > 0:
+            attention_mask[:, -right_offset - 1 : -1] = 0
+        if top_offset > 0:
+            attention_mask[:top_offset, :] = 0
+        if bottom_offset > 0:
+            attention_mask[-bottom_offset:, :] = 0
+    else:
+        if left_offset > 0:
+            attention_mask[:, :left_offset] = 0
+        if right_offset > 0:
+            attention_mask[:, -right_offset:] = 0
+        if top_offset > 0:
+            attention_mask[:top_offset, :] = 0
+        if bottom_offset > 0:
+            attention_mask[-bottom_offset:, :] = 0
+    attention_mask = attention_mask.flatten()
+    position_ids = attention_mask.cumsum(0) - 1
+    return attention_mask, position_ids
+
+
+# pyre-fixme[3]: Return type must be annotated.
+# pyre-fixme[2]: Parameter must be annotated.
+def prepare_multimodal_data(
+    input_ids,  # pyre-fixme[2]
+    labels,  # pyre-fixme[2]
+    attention_mask,  # pyre-fixme[2]
+    image_sizes,  # pyre-fixme[2]
+    image_token_len=576,  # pyre-fixme[2]
+    image_aux_token_len_list=[192 * 192],  # pyre-fixme[2]
+    max_length=2048,  # pyre-fixme[2]
+):
+    logging.debug(f'In prepare_multimodal_data()')
+    input_ids_im_replaced = []
+    labels_im_replaced = []
+    attention_mask_im_replaced = []
+    position_ids_im_replaced = []
+    im_aux_attention_masks_list = [[] for _ in range(len(image_aux_token_len_list))]
+    base_image_token_len_per_side = int(image_token_len**0.5)
+    image_aux_token_len_per_side_list = [
+        int(image_aux_token_len_per_side**0.5)
+        for image_aux_token_len_per_side in image_aux_token_len_list
+    ]
+    # insert the padding tokens to the places of image so we can embed them together
+    for batch_idx, cur_input_ids in enumerate(input_ids):
+        # print(f'@tcm: In prepare_multimodal_data(): batch_idx={batch_idx}, cur_input_ids={cur_input_ids}')
+        num_images = (cur_input_ids == IMAGE_TOKEN_INDEX).sum()
+        assert num_images == 1, num_images
+        image_size = image_sizes[batch_idx]
+
+        image_token_indices = (
+            [-1]
+            + torch.where(cur_input_ids == IMAGE_TOKEN_INDEX)[0].tolist()
+            + [cur_input_ids.shape[0]]
+        )
+        # print(f'@tcm: In prepare_multimodal_data(): image_token_indices={image_token_indices}')
+
+        cur_input_ids_im_replaced = []
+        # cur_labels_im_replaced = []
+        cur_attention_mask_im_replaced = []
+        cur_position_ids_im_replaced = []
+
+        # cur_labels = labels[batch_idx]
+        # print(f'@tcm: In prepare_multimodal_data(): cur_labels={cur_labels}')
+        cur_attention_mask = attention_mask[batch_idx]
+        index = 0
+        for i in range(len(image_token_indices) - 1):
+            # still keep the first image token in input_ids for further use
+            cur_input_ids_im_replaced.append(
+                cur_input_ids[
+                    image_token_indices[i] + 1 : image_token_indices[i + 1] + 1
+                ]
+            )
+            # print(f'@tcm: In prepare_multimodal_data(): append to cur_labels_im_replaced: {cur_labels[image_token_indices[i] + 1 : image_token_indices[i + 1]]}')
+            # cur_labels_im_replaced.append(
+            #     cur_labels[image_token_indices[i] + 1 : image_token_indices[i + 1]]
+            # )
+            cur_attention_mask_im_replaced.append(
+                cur_attention_mask[
+                    image_token_indices[i] + 1 : image_token_indices[i + 1]
+                ]
+            )
+            cur_position_ids_im_replaced.append(
+                torch.arange(
+                    index,
+                    index + image_token_indices[i + 1] - (image_token_indices[i] + 1),
+                    dtype=torch.long,
+                    device=cur_input_ids.device,
+                )
+            )
+            index += image_token_indices[i + 1] - (image_token_indices[i] + 1)
+
+            if i < len(image_token_indices) - 2:
+                num_tokens_per_side = int(image_token_len**0.5)
+                image_token_len_with_newline = image_token_len + num_tokens_per_side
+                cur_input_ids_im_replaced.append(
+                    torch.full(
+                        (image_token_len_with_newline - 1,),
+                        0,
+                        device=cur_input_ids.device,
+                        dtype=cur_input_ids.dtype,
+                    )
+                )
+                # print(f'@tcm: In prepare_multimodal_data(): AGAIN append to cur_labels_im_replaced: {torch.full((image_token_len_with_newline,), IGNORE_INDEX, device=cur_labels.device, dtype=cur_labels.dtype)}')
+                # cur_labels_im_replaced.append(
+                #     torch.full(
+                #         (image_token_len_with_newline,),
+                #         IGNORE_INDEX,
+                #         device=cur_labels.device,
+                #         dtype=cur_labels.dtype,
+                #     )
+                # )
+
+                cur_im_attention_mask, cur_im_position_ids = prepare_image_info(
+                    image_size, image_token_len, newline=True
+                )
+
+                for aux_i, image_aux_token_len_per_side in enumerate(
+                    image_aux_token_len_per_side_list
+                ):
+                    assert image_aux_token_len_per_side >= base_image_token_len_per_side
+                    num_base_crops_per_aux_side = (
+                        image_aux_token_len_per_side // base_image_token_len_per_side
+                    )
+
+                    cur_im_aux_attention_mask, _ = prepare_image_info(
+                        image_size, image_aux_token_len_per_side**2
+                    )
+                    cur_im_aux_attention_mask = cur_im_aux_attention_mask.view(
+                        base_image_token_len_per_side,
+                        num_base_crops_per_aux_side,
+                        base_image_token_len_per_side,
+                        num_base_crops_per_aux_side,
+                    )
+                    cur_im_aux_attention_mask = (
+                        cur_im_aux_attention_mask.permute(0, 2, 1, 3)
+                        .contiguous()
+                        .flatten(0, 1)
+                        .flatten(1, 2)
+                    )
+                    cur_im_aux_attention_mask[
+                        cur_im_aux_attention_mask.sum(dim=1) == 0
+                    ] = True
+                    im_aux_attention_masks_list[aux_i].append(cur_im_aux_attention_mask)
+                cur_im_position_ids += index
+
+                if cur_attention_mask[image_token_indices[i + 1]]:
+                    cur_attention_mask_im_replaced.append(cur_im_attention_mask)
+                    cur_position_ids_im_replaced.append(
+                        cur_im_position_ids.to(torch.long)
+                    )
+                    index = cur_im_position_ids.max() + 1
+                else:
+                    num_tokens_per_side = int(image_token_len**0.5)
+                    image_token_len_with_newline = image_token_len + num_tokens_per_side
+                    cur_attention_mask_im_replaced.append(
+                        torch.full(
+                            (image_token_len_with_newline,),
+                            0,
+                            device=cur_attention_mask.device,
+                            dtype=cur_attention_mask.dtype,
+                        )
+                    )
+                    cur_position_ids_im_replaced.append(
+                        torch.full(
+                            (image_token_len_with_newline,),
+                            0,
+                            device=cur_input_ids.device,
+                            dtype=torch.long,
+                        )
+                    )
+
+        input_ids_im_replaced.append(torch.cat(cur_input_ids_im_replaced))
+        # labels_im_replaced.append(torch.cat(cur_labels_im_replaced))
+        # print(f'@tcm: In prepare_multimodal_data(): labels_im_replaced[-1]={labels_im_replaced[-1]}')
+        attention_mask_im_replaced.append(torch.cat(cur_attention_mask_im_replaced))
+        position_ids_im_replaced.append(torch.cat(cur_position_ids_im_replaced))
+
+    # Truncate sequences to max length as image embeddings can make the sequence longer
+    new_input_ids = [x[0:max_length] for x in input_ids_im_replaced]
+    new_labels = [x[0:max_length] for x in labels_im_replaced]
+    new_attention_mask = [x[0:max_length] for x in attention_mask_im_replaced]
+    new_position_ids = [x[0:max_length] for x in position_ids_im_replaced]
+    new_input_ids = torch.stack(new_input_ids)
+    # new_labels = torch.stack(new_labels)
+    new_attention_mask = torch.stack(new_attention_mask)
+    new_position_ids = torch.stack(new_position_ids)
+    im_aux_attention_masks_list = [
+        torch.stack(im_aux_attention_masks)
+        for im_aux_attention_masks in im_aux_attention_masks_list
+    ]
+    return (
+        new_input_ids,
+        new_labels,
+        new_attention_mask,
+        new_position_ids,
+        im_aux_attention_masks_list,
+    )
+
+def compute_metrics(eval_pred):
+    """
+    Computes accuracy, precision, recall, and F1-score for the sequence classification task.
+
+    Args:
+    eval_pred (EvalPrediction): An object containing predictions and references (true labels).
+
+    Returns:
+    dict: A dictionary with metric names as keys and their values.
+    """
+    print('@tcm: In compute_metrics()')
+    # Unpack predictions and labels
+    logits, labels = eval_pred.predictions, eval_pred.label_ids
+    logging.info(f'logits.shape={logits.shape}, labels={labels}')
+    
+    # Get predicted class by taking the argmax of logits
+    predictions = logits.argmax(axis=-1)
+    logging.info(f'predictions={predictions}')
+    
+    # Compute accuracy
+    acc = accuracy_score(labels, predictions)
+    logging.info(f'acc={acc}')
+    
+    # Compute precision, recall, and F1-score
+    precision, recall, f1, _ = precision_recall_fscore_support(labels, predictions, average='weighted')
+    logging.info(f'precision={precision}, recall={recall}, f1={f1}')
+    
+    # Return metrics as a dictionary
+    return {
+        "accuracy": acc,
+        "precision": precision,
+        "recall": recall,
+        "f1": f1
+    }
+
+class LazySupervisedDataset(Dataset):
+    """Dataset for supervised fine-tuning."""
+
+    def __init__(
+        self,
+        data_path: str,
+        tokenizer: transformers.PreTrainedTokenizer,
+        # pyre-fixme[2]: Parameter must be annotated.
+        data_args,
+    ) -> None:
+        super(LazySupervisedDataset, self).__init__()
+        list_data_dict = json.load(open(data_path, "r"))
+
+        self.tokenizer = tokenizer
+        # pyre-fixme[4]: Attribute must be annotated.
+        self.list_data_dict = list_data_dict
+        self.data_path = data_path
+        # pyre-fixme[4]: Attribute must be annotated.
+        self.data_args = data_args
+        # pyre-fixme[4]: Attribute must be annotated.
+        self.length = self._get_length()
+
+    # pyre-fixme[3]: Return type must be annotated.
+    def _get_length(self):
+        """Calculates the number of samples in the .jsonl file."""
+        with open(self.data_path, "r") as file:
+            for i, _ in enumerate(file):
+                pass
+        return i + 1  # pyre-fixme
+
+    def __len__(self) -> int:
+        return len(self.list_data_dict)
+
+    # pyre-fixme[3]: Return type must be annotated.
+    def _compute_lengths(self):
+        """Compute and cache lengths of conversations in the dataset."""
+        if hasattr(self, "length_list") and hasattr(self, "modality_length_list"):
+            # Return cached values if already computed
+            return self.length_list, self.modality_length_list  # pyre-fixme
+    
+        self.length_list = []
+        self.modality_length_list = []
+        for sample in self.list_data_dict:
+            img_tokens = (
+                self.data_args.image_token_len if self._has_image(sample) else 0
+            )
+            cur_len = sum(
+                len(conv["value"].split()) for conv in sample["conversations"]
+            )
+            self.length_list.append(cur_len + img_tokens)
+            modality_len = cur_len if "image" in sample else -cur_len
+            self.modality_length_list.append(modality_len)
+        return self.length_list, self.modality_length_list
+
+    @property
+    # pyre-fixme[3]: Return type must be annotated.
+    def lengths(self):
+        length_list, _ = self._compute_lengths()
+        return length_list
+
+    @property
+    # pyre-fixme[3]: Return type must be annotated.
+    def modality_lengths(self):
+        _, modality_length_list = self._compute_lengths()
+        return modality_length_list
+
+    def _has_image(self, sample: dict) -> bool:  # pyre-fixme
+        if "image" in sample and not str(sample["image"]) in [
+            "",
+            "None",
+            "none",
+            "nan",
+        ]:
+            return True
+        if "video" in sample and not str(sample["video"]) in [
+            "",
+            "None",
+            "none",
+            "nan",
+        ]:
+            return True
+        return False
+
+    def __getitem__(self, i: int) -> Dict[str, torch.Tensor]:
+        sources = self.list_data_dict[i]
+        dat = sources
+        if isinstance(i, int):
+            sources = [sources]
+        assert len(sources) == 1, "Don't know why it is wrapped to a list"  # FIXME
+        has_image = self._has_image(dat)
+        if has_image:
+            if "image" in dat:
+                image_file = dat["image"]
+                image_folder = self.data_args.image_folder
+                processor_aux_list = self.data_args.image_processor_aux_list
+                try:
+                    image = Image.open(os.path.join(image_folder, image_file)).convert(
+                        "RGB"
+                    )
+                except:
+                    print(
+                        "Not exist: ",
+                        os.path.join(image_folder, image_file),
+                        flush=True,
+                    )
+                    return self.__getitem__(0)
+                image_size = image.size
+            else:
+                video_file = dat["video"]
+                processor_aux_list = self.data_args.image_processor_aux_list
+                if video_file.endswith(".gif"):
+                    video_file = os.path.join(
+                        self.data_args.image_folder, "gifs", video_file
+                    )
+                else:
+                    video_file = os.path.join(self.data_args.image_folder, video_file)
+                if os.path.exists(video_file):
+                    try:
+                        if video_file.endswith(".npy"):
+                            image = np.load(video_file)
+                            image_size = image[0].shape[:2]
+                        elif video_file.endswith(".gif"):
+                            video = Image.open(video_file)
+                            image = []
+                            for frame in ImageSequence.Iterator(video):
+                                frame_copy = frame.copy()
+                                image.append(frame_copy.convert("RGB"))
+                            image_size = image[0].size
+                        elif os.path.isdir(video_file):
+                            files = [f for f in sorted(os.listdir(video_file))]
+                            image = []
+                            for file in files:
+                                image.append(
+                                    Image.open(os.path.join(video_file, file)).convert(
+                                        "RGB"
+                                    )
+                                )
+                            image_size = image[0].size
+                        else:
+                            with MeasureResourceUsage():
+                                vr = VideoReader(video_file, ctx=cpu(0), num_threads=1)
+                                sample_fps = round(
+                                    vr.get_avg_fps() / self.data_args.video_fps
+                                )
+                                frame_idx = [i for i in range(0, len(vr), sample_fps)]
+                                logging.debug(f'read {len(frame_idx)} frames')
+                                image = vr.get_batch(frame_idx).asnumpy() # shape: (# frames, H, W, C)
+                                image_size = image[0].shape[:2]
+                        if self.data_args.uniform_sample:
+                            num_sample = 100
+                            if len(image) > num_sample:
+                                interval = len(image) / float(num_sample)
+                                indices = [int(interval * i) for i in range(num_sample)]
+                                image = [image[idx] for idx in indices]
+                    except:
+                        print("fail to load video: ", video_file, flush=True)
+                        return self.__getitem__(0)
+                else:
+                    print("Not exist: ", video_file, flush=True)
+                    return self.__getitem__(0)
+
+            # pyre-fixme[3]: Return type must be annotated.
+            # pyre-fixme[2]: Parameter must be annotated.
+            def expand2square(pil_img, background_color):
+                width, height = pil_img.size
+                if width == height:
+                    return pil_img
+                elif width > height:
+                    result = Image.new(pil_img.mode, (width, width), background_color)
+                    result.paste(pil_img, (0, (width - height) // 2))
+                    # result.paste(pil_img, (0, 0))
+                    return result
+                else:
+                    result = Image.new(pil_img.mode, (height, height), background_color)
+                    result.paste(pil_img, ((height - width) // 2, 0))
+                    # result.paste(pil_img, (0, 0))
+                    return result
+
+            if self.data_args.image_aspect_ratio != "pad":
+                raise NotImplementedError("Only pad is supported for now.")
+
+            image_aux_list = []
+            for processor_aux in processor_aux_list:
+                image_aux = image
+                try:
+                    target_resolution = processor_aux.crop_size["height"]
+                except:
+                    target_resolution = processor_aux.size["height"]
+                if not isinstance(image_aux, Image.Image):
+                    frame_list = []
+                    for frame in image_aux:
+                        if not isinstance(frame, Image.Image):
+                            frame = Image.fromarray(frame)
+                        frame_aux = expand2square(
+                            frame, tuple(int(x * 255) for x in processor_aux.image_mean)
+                        ).resize((target_resolution, target_resolution))
+                        frame_aux = processor_aux.preprocess(
+                            frame_aux, return_tensors="pt"
+                        )["pixel_values"][0]
+                        frame_list.append(frame_aux)
+                    image_aux = torch.stack(frame_list)
+                else:
+                    image_aux = expand2square(
+                        image_aux, tuple(int(x * 255) for x in processor_aux.image_mean)
+                    ).resize((target_resolution, target_resolution))
+                    image_aux = processor_aux.preprocess(
+                        image_aux, return_tensors="pt"
+                    )["pixel_values"][0]
+                image_aux_list.append(image_aux)
+            
+            
+            sources = preprocess_multimodal(
+                copy.deepcopy([e["conversations"] for e in sources]), self.data_args
+            )
+        else:
+            sources = copy.deepcopy([e["conversations"] for e in sources])
+        data_dict = preprocess(sources, self.tokenizer, has_image=has_image)  # pyre-fixme
+        data_dict['labels'] = [torch.tensor([int(dat['label'])], dtype=torch.long)]
+        if isinstance(i, int):
+            data_dict = dict(
+                input_ids=data_dict["input_ids"][0], labels=data_dict["labels"][0]
+            )
+        if (data_dict["labels"] != IGNORE_INDEX).sum() == 0:
+            return self.__getitem__(0)
+        # image exist in the data
+        if has_image:
+            data_dict["image_aux_list"] = image_aux_list  # pyre-fixme
+        elif self.data_args.is_multimodal:
+            # image does not exist in the data, but the model is multimodal
+            crop_size = 336
+            processor_aux_list = self.data_args.image_processor_aux_list
+            image_list = []
+            for processor_aux in processor_aux_list:
+                try:
+                    target_resolution = processor_aux.crop_size["height"]
+                except:
+                    target_resolution = processor_aux.size["height"]
+                image_list.append(
+                    torch.zeros(
+                        3,
+                        target_resolution,
+                        target_resolution,
+                    )
+                )
+            data_dict["image_aux_list"] = image_list
+            image_size = (crop_size, crop_size)
+        data_dict["image_size"] = image_size  # pyre-fixme
+        return data_dict
+
+
+@dataclass
+class DataCollatorForSupervisedDataset(object):
+    """Collate examples for supervised fine-tuning."""
+
+    tokenizer: transformers.PreTrainedTokenizer
+    image_token_len: int
+    image_aux_token_len_list: list  # pyre-fixme
+    image_position: int
+
+    def __call__(self, instances: Sequence[Dict]) -> Dict[str, torch.Tensor]:  # pyre-fixme
+
+        image_token_len = self.image_token_len
+        image_aux_token_len_list = self.image_aux_token_len_list
+        image_position = self.image_position
+
+        input_ids, labels = tuple(
+            [instance[key] for instance in instances] for key in ("input_ids", "labels")
+        )
+        orig_labels = torch.cat(labels, dim=0)
+        
+        max_length = self.tokenizer.model_max_length
+
+        padding_side = self.tokenizer.padding_side
+
+        # print_rank0("Pad token id is", self.tokenizer.pad_token_id)
+
+        if padding_side == "left":
+            input_ids = [
+                (
+                    t[:max_length]
+                    if t.shape[0] >= max_length
+                    else torch.nn.functional.pad(
+                        t,
+                        (max_length - t.shape[0], 0),
+                        "constant",
+                        self.tokenizer.pad_token_id,
+                    )
+                )
+                for t in input_ids
+            ]
+            labels = [
+                (
+                    t[:max_length]
+                    if t.shape[0] >= max_length
+                    else torch.nn.functional.pad(
+                        t, (max_length - t.shape[0], 0), "constant", IGNORE_INDEX
+                    )
+                )
+                for t in labels
+            ]
+        else:
+            input_ids = [
+                (
+                    t[:max_length]
+                    if t.shape[0] >= max_length
+                    else torch.nn.functional.pad(
+                        t,
+                        (0, max_length - t.shape[0]),
+                        "constant",
+                        self.tokenizer.pad_token_id,
+                    )
+                )
+                for t in input_ids
+            ]
+            labels = [
+                (
+                    t[:max_length]
+                    if t.shape[0] >= max_length
+                    else torch.nn.functional.pad(
+                        t, (0, max_length - t.shape[0]), "constant", IGNORE_INDEX
+                    )
+                )
+                for t in labels
+            ]
+
+        input_ids = torch.stack(input_ids)
+        labels = torch.stack(labels)
+        attention_mask = input_ids.ne(self.tokenizer.pad_token_id)  # pyre-fixme
+        # insert dummy image
+        for i in range(len(input_ids)):
+            if (input_ids[i] == IMAGE_TOKEN_INDEX).sum() == 0:
+                cur_input_ids_tmp = input_ids[i].clone()
+                cur_input_ids_tmp[image_position + 1 :] = input_ids[
+                    i, image_position:-1
+                ]
+                cur_input_ids_tmp[image_position] = IMAGE_TOKEN_INDEX
+                input_ids[i] = cur_input_ids_tmp
+
+                cur_labels_tmp = labels[i].clone()
+                cur_labels_tmp[image_position + 1 :] = labels[i, image_position:-1]
+                cur_labels_tmp[image_position] = IGNORE_INDEX
+                labels[i] = cur_labels_tmp
+
+                cur_attention_mask_tmp = attention_mask[i].clone()
+                cur_attention_mask_tmp[image_position + 1 :] = attention_mask[
+                    i, image_position:-1
+                ]
+                cur_attention_mask_tmp[image_position] = False
+                attention_mask[i] = cur_attention_mask_tmp
+        image_sizes = [instance["image_size"] for instance in instances]
+        (
+            new_input_ids,
+            new_labels,
+            new_attention_mask,
+            new_position_ids,
+            im_aux_attention_masks_list,
+        ) = prepare_multimodal_data(
+            input_ids,
+            labels,
+            attention_mask,
+            image_sizes,
+            image_token_len,
+            image_aux_token_len_list,
+            max_length,
+        )
+        batch = dict(
+            input_ids=new_input_ids,
+            # labels=new_labels,
+            labels=orig_labels, # @tcm: labels for classification
+            attention_mask=new_attention_mask,
+            position_ids=new_position_ids,
+            image_aux_attention_masks_list=im_aux_attention_masks_list,
+        )
+        batch["image_sizes"] = image_sizes
+        if "image_aux_list" in instances[0]:
+
+            image_aux_list = [instance["image_aux_list"] for instance in instances]
+            # organize list of tuples for each processor into tuple of lists for each processor
+            image_aux_list = [
+                list(batch_image_aux) for batch_image_aux in zip(*image_aux_list)
+            ]
+            if all(
+                x is not None and x.shape == image_aux_list[0][0].shape
+                for x in image_aux_list[0]
+            ):
+                # if all videos in the batch have the same shape, stack them
+                batch["images"] = [
+                    torch.stack(image_aux) for image_aux in image_aux_list
+                ]
+            else:
+                # otherwise, keep them as a list
+                batch["images"] = image_aux_list
+
+            # if isinstance(batch['images'], list):
+            #     print(f'@tcm: In DataCollatorForSupervisedDataset.__call__(): len(batch["images"])={len(batch["images"])}')
+            #     for i, img in enumerate(batch['images']):
+            #         if isinstance(img, torch.Tensor):
+            #             print(f'@tcm: In DataCollatorForSupervisedDataset.__call__(): batch["images"][{i}].shape={img.shape}')
+
+        return batch
+
+@measure_resource_usage()
+def make_supervised_data_module(
+    tokenizer: transformers.PreTrainedTokenizer, data_args  # pyre-fixme
+) -> Dict:  # pyre-fixme
+    """Make dataset and collator for supervised fine-tuning."""
+    with MeasureResourceUsage():    
+        train_dataset = LazySupervisedDataset(
+            tokenizer=tokenizer, data_path=data_args.data_path_train, data_args=data_args
+        )
+        eval_dataset = LazySupervisedDataset(
+            tokenizer=tokenizer, data_path=data_args.data_path_val, data_args=data_args
+        )
+    data_collator_kwargs = {
+        "tokenizer": tokenizer,
+    }
+
+    if hasattr(data_args, "image_token_len"):
+        data_collator_kwargs["image_token_len"] = data_args.image_token_len
+
+    if hasattr(data_args, "vision_tower_aux_token_len_list"):
+        data_collator_kwargs["image_aux_token_len_list"] = (
+            data_args.vision_tower_aux_token_len_list
+        )
+    else:
+        data_collator_kwargs["image_aux_token_len_list"] = [data_args.image_token_len]
+
+    if hasattr(data_args, "image_position"):
+        data_collator_kwargs["image_position"] = data_args.image_position
+
+    with MeasureResourceUsage():
+        data_collator = DataCollatorForSupervisedDataset(**data_collator_kwargs)  # pyre-fixme
+
+    return dict(
+        train_dataset=train_dataset, eval_dataset=eval_dataset, data_collator=data_collator
+    )
+
+
+def train() -> None:
+    dist.init_process_group(backend="nccl", timeout=datetime.timedelta(hours=8))
+    parser = transformers.HfArgumentParser(
+        (ModelArguments, DataArguments, TrainingArguments)
+    )
+    model_args, data_args, training_args = parser.parse_args_into_dataclasses()
+    global_rank = get_global_rank()
+    local_rank = get_local_rank()
+
+    torch.distributed.barrier()
+
+    # pyre-fixme[16]: `DataClass` has no attribute `output_model_local_path`.
+    training_args.output_dir = model_args.output_model_filename
+    # pyre-fixme[16]: `DataClass` has no attribute `local_dir`.
+    model_args.local_dir = model_args.output_model_filename
+
+    bnb_model_from_pretrained_args = {}
+
+    # pyre-fixme[16]: `DataClass` has no attribute `vision_tower`.
+    if model_args.vision_tower_aux_list is not None:
+        # @tcm: load pre-trained longvu from checkpoint longvu_qwen2
+        if "cambrian" in model_args.input_model_filename.lower() or "longvu_qwen2" in model_args.input_model_filename.lower():
+            if "qwen" in model_args.input_model_filename.lower():
+                with MeasureResourceUsage():
+                    model = CambrianQwenForSequenceClassification.from_pretrained(  # pyre-fixme
+                        model_args.input_model_filename,  # pyre-fixme
+                        torch_dtype=(torch.bfloat16 if training_args.bf16 else None),  # pyre-fixme
+                        num_labels=3,
+                        ignore_mismatched_sizes=True,
+                        **bnb_model_from_pretrained_args,
+                    )
+            else:
+                # pyre-fixme[16]: `CambrianLlamaForCausalLM` has no attribute
+                #  `from_pretrained`.
+                model = CambrianLlamaForCausalLM.from_pretrained(
+                    # pyre-fixme[16]: `DataClass` has no attribute `input_model_local_path`.
+                    model_args.input_model_filename,
+                    **bnb_model_from_pretrained_args,
+                )
+        else:
+            raise NotImplementedError(
+                f"{model_args.model_name_or_path} is not supported yet"
+            )
+    else:
+        model = transformers.LlamaForCausalLM.from_pretrained(
+            model_args.input_model_filename,
+            **bnb_model_from_pretrained_args,
+        )
+    model.config.use_cache = False
+
+    # pyre-fixme[16]: `DataClass` has no attribute `freeze_backbone`.
+    if model_args.freeze_backbone:
+        model.model.requires_grad_(False)
+
+    # pyre-fixme[16]: `DataClass` has no attribute `gradient_checkpointing`.
+    if training_args.gradient_checkpointing:
+        if hasattr(model, "enable_input_require_grads"):
+            model.enable_input_require_grads()
+        else:
+
+            # pyre-fixme[3]: Return type must be annotated.
+            # pyre-fixme[2]: Parameter must be annotated.
+            def make_inputs_require_grad(module, input, output):
+                output.requires_grad_(True)
+
+            model.get_input_embeddings().register_forward_hook(make_inputs_require_grad)
+
+    with MeasureResourceUsage():
+        tokenizer = transformers.AutoTokenizer.from_pretrained(
+            model_args.input_model_filename,
+            # pyre-fixme[16]: `DataClass` has no attribute `model_max_length`.
+            model_max_length=training_args.model_max_length,
+            padding_side="right",
+            use_fast=False,
+        )
+
+    # pyre-fixme[16]: `DataClass` has no attribute `version`.
+    if model_args.version == "v0":
+        if tokenizer.pad_token is None:
+            smart_tokenizer_and_embedding_resize(
+                special_tokens_dict=dict(pad_token="[PAD]"),
+                tokenizer=tokenizer,
+                model=model,
+            )
+    elif model_args.version == "v0.5":
+        tokenizer.pad_token = tokenizer.unk_token
+    elif model_args.version == "v1":
+        tokenizer.pad_token = tokenizer.unk_token
+        if model_args.version in conversation_lib.conv_templates:
+            conversation_lib.default_conversation = conversation_lib.conv_templates[
+                model_args.version
+            ]
+        else:
+            conversation_lib.default_conversation = conversation_lib.conv_templates[
+                "vicuna_v1"
+            ]
+    elif model_args.version == "phi3":
+        tokenizer.pad_token = tokenizer.unk_token
+        if model_args.version in conversation_lib.conv_templates:
+            conversation_lib.default_conversation = conversation_lib.conv_templates[
+                model_args.version
+            ]
+        else:
+            conversation_lib.default_conversation = conversation_lib.conv_templates[
+                "vicuna_v1"
+            ]
+    elif (
+        model_args.version == "llama3"
+        or model_args.version == "llama3_1"
+        or model_args.version == "llama3_2"
+    ):
+        tokenizer.pad_token = "<|reserved_special_token_0|>"
+        tokenizer.pad_token_id = 128002
+        if model_args.version in conversation_lib.conv_templates:
+            conversation_lib.default_conversation = conversation_lib.conv_templates[
+                model_args.version
+            ]
+        else:
+            conversation_lib.default_conversation = conversation_lib.conv_templates[
+                "vicuna_v1"
+            ]
+    elif model_args.version == "qwen":
+        if tokenizer.unk_token is not None:
+            tokenizer.pad_token = tokenizer.unk_token
+        conversation_lib.default_conversation = conversation_lib.conv_templates[
+            model_args.version
+        ]
+    else:
+        if tokenizer.pad_token is None:
+            print(f"Adding pad token as '<pad>'")
+            smart_tokenizer_and_embedding_resize(
+                special_tokens_dict=dict(pad_token="<pad>"),
+                tokenizer=tokenizer,
+                model=model,
+            )
+
+        if model_args.version in conversation_lib.conv_templates:
+            conversation_lib.default_conversation = conversation_lib.conv_templates[
+                model_args.version
+            ]
+        else:
+            conversation_lib.default_conversation = conversation_lib.conv_templates[
+                "vicuna_v1"
+            ]
+    print(f"Using conversation format: {conversation_lib.default_conversation.version}")
+
+    # pyre-fixme[16]: `DataClass` has no attribute `vision_tower_aux_list`.
+    if model_args.vision_tower_aux_list is not None:
+        # pyre-fixme[16]: `DataClass` has no attribute `unfreeze_mm_vision_tower`.
+        model_args.unfreeze_mm_vision_tower = training_args.unfreeze_mm_vision_tower
+        model_args.vision_tower_aux_list = json.loads(model_args.vision_tower_aux_list)
+        # pyre-fixme[16]: `DataClass` has no attribute `vision_tower_aux_token_len_list`.
+        model_args.vision_tower_aux_token_len_list = json.loads(
+            model_args.vision_tower_aux_token_len_list
+        )
+        # pyre-fixme[16]: `DataClass` has no attribute `query_num_list`.
+        model_args.query_num_list = json.loads(model_args.query_num_list)
+        model.get_model().initialize_vision_modules(
+            model_args=model_args,
+            fsdp=None,  # FSDP or not, flag should be the same as None to avoid creation error
+        )
+        model.config.unfreeze_mm_vision_tower = training_args.unfreeze_mm_vision_tower
+        vision_tower_aux_list = None
+        if model_args.vision_tower_aux_list is not None:
+            vision_tower_aux_list = model.get_vision_tower_aux_list()
+
+        if not training_args.unfreeze_mm_vision_tower:
+            # vision_tower.to(dtype=torch.bfloat16, device=training_args.device)
+            if vision_tower_aux_list is not None:
+                for vision_tower_aux in vision_tower_aux_list:
+                    vision_tower_aux.to(
+                        dtype=torch.bfloat16, device=training_args.device  # pyre-fixme
+                    )
+        else:
+            # vision_tower.to(device=training_args.device)
+            if vision_tower_aux_list is not None:
+                for vision_tower_aux in vision_tower_aux_list:
+                    vision_tower_aux.to(device=training_args.device)
+                # vision_tower_aux.to(dtype=torch.bfloat16, device=training_args.device)
+        # data_args.image_processor = vision_tower.image_processor
+        if vision_tower_aux_list is not None:
+            data_args.image_processor_aux_list = [  # pyre-fixme
+                vision_tower_aux.image_processor
+                for vision_tower_aux in vision_tower_aux_list
+            ]
+        data_args.is_multimodal = True  # pyre-fixme
+
+        model.config.image_aspect_ratio = data_args.image_aspect_ratio  # pyre-fixme
+        model.config.tokenizer_padding_side = tokenizer.padding_side
+        model.config.tokenizer_model_max_length = tokenizer.model_max_length
+        model.config.image_position = data_args.image_position  # pyre-fixme
+        data_args.mm_use_im_start_end = model_args.mm_use_im_start_end  # pyre-fixme
+        data_args.mm_use_im_patch_token = model_args.mm_use_im_patch_token  # pyre-fixme
+
+        # pyre-fixme
+        model.config.tune_mm_mlp_adapter = training_args.tune_mm_mlp_adapter = (
+            model_args.tune_mm_mlp_adapter
+        )
+        if model_args.tune_mm_mlp_adapter:
+            model.requires_grad_(False)
+            # for p in model.get_model().mm_projector.parameters():
+            #     p.requires_grad = True
+            tune_modules = [
+                "mm_projector",
+                "pos_emb",
+                "vision_sampler",
+                "vision_sampler_layers",
+                "vision_query",
+                "image_newline",
+            ]
+            for name, param in model.named_parameters():
+                if any(listed_name in name for listed_name in tune_modules):
+                    param.requires_grad = True
+
+        model.config.freeze_mm_mlp_adapter = training_args.freeze_mm_mlp_adapter  # pyre-fixme
+        if training_args.freeze_mm_mlp_adapter:
+            for p in model.get_model().mm_projector.parameters():
+                p.requires_grad = False
+        if training_args.unfreeze_mm_vision_tower:
+            if vision_tower_aux_list is not None:
+                for vision_tower_aux in vision_tower_aux_list:
+                    for p in vision_tower_aux.parameters():
+                        p.requires_grad = True
+
+        model.config.mm_use_im_start_end = model_args.mm_use_im_start_end = (
+            model_args.mm_use_im_start_end
+        )
+        model.config.image_token_len = model_args.image_token_len = (  # pyre-fixme
+            model_args.image_token_len
+        )
+        model.config.mm_projector_lr = training_args.mm_projector_lr  # pyre-fixme
+        model.config.mm_vision_sampler_lr = training_args.mm_vision_sampler_lr  # pyre-fixme
+        model.config.mm_vision_tower_lr = training_args.mm_vision_tower_lr  # pyre-fixme
+        training_args.use_im_start_end = model_args.mm_use_im_start_end  # pyre-fixme
+        model.config.mm_use_im_patch_token = model_args.mm_use_im_patch_token
+        model.config.vision_tower_aux_token_len_list = (
+            data_args.vision_tower_aux_token_len_list
+        ) = model_args.vision_tower_aux_token_len_list
+        model.config.image_token_len = model_args.image_token_len
+        model.config.is_st_sampler = model_args.is_st_sampler  # pyre-fixme
+        data_args.image_token_len = model_args.image_token_len
+        model.initialize_vision_tokenizer(model_args, tokenizer=tokenizer)
+
+    total_params = sum(p.numel() for p in model.get_model().parameters())
+    trainable_params = sum(
+        p.numel() for p in model.get_model().parameters() if p.requires_grad
+    )
+    logging.info(f'Total params: {total_params}')
+    logging.info(f'Trainable params: {trainable_params}')
+
+    with MeasureResourceUsage():
+        model.to(torch.bfloat16)
+
+    # pyre-fixme
+    def convert_bn_to_float(model):
+        if isinstance(model, torch.nn.modules.batchnorm._BatchNorm):
+            return model.float()
+        for child_name, child in model.named_children():
+            model.add_module(child_name, convert_bn_to_float(child))
+        return model
+
+    model = convert_bn_to_float(model)
+
+    # https://github.com/pytorch/pytorch/issues/100945#issuecomment-1540469987
+    # Module's parameters wrapped by FullyShardedDataParallel must have same requires_grad for use_orig_params=False
+    # When fine-tuning just a head on top of LLM, must set use_orig_params=True
+    os.environ[f"FSDP_USE_ORIG_PARAMS"] = "true"
+    # pyre-fixme[16]: `DataClass` has no attribute `fsdp_config`.
+    training_args.fsdp_config["use_orig_params"] = True
+    data_module = make_supervised_data_module(tokenizer=tokenizer, data_args=data_args)
+
+    callbacks = []
+    # configure TensorboardCallback to upload to manifold
+    callbacks.append(
+        TensorBoardCallback(
+            SummaryWriter(
+                log_dir=os.path.join(
+                    # pyre-fixme[16]: `DataClass` has no attribute
+                    #  `output_model_filename`.
+                    model_args.output_model_filename,
+                    TENSORBOARD_LOG_DIR_NAME,
+                ),
+                comment="",
+                purge_step=None,
+                max_queue=10,
+                flush_secs=120,
+                filename_suffix=str(uuid.uuid4()),
+            )
+        )
+    )
+
+    trainer = LLaVATrainer(
+        model=model,
+        tokenizer=tokenizer,
+        args=training_args,
+        compute_metrics=compute_metrics,
+        callbacks=callbacks,
+        **data_module,
+    )
+    # check fsdp wrapper
+    logging.debug(f'trainer.model\n{trainer.model}')
+
+    # pyre-fixme[16]: `DataClass` has no attribute `output_dir`.
+    if list(pathlib.Path(training_args.output_dir).glob("checkpoint-*")):
+        # pyre-fixme[16]: `LLaVATrainer` has no attribute `train`.
+        trainer.train(resume_from_checkpoint=True)
+    else:
+        trainer.train()
+    # pyre-fixme[16]: `LLaVATrainer` has no attribute `save_state`.
+    print(trainer.evaluate())
+    trainer.save_state()
+
+    safe_save_model_for_hf_trainer(
+        trainer=trainer,
+        # pyre-fixme[16]: `DataClass` has no attribute `output_model_local_path`.
+        output_dir=model_args.output_model_filename,
+    )
+
+
+if __name__ == "__main__":
+    train()