--- conflicted
+++ resolved
@@ -58,10 +58,7 @@
     --highres True \
     --drop_threshold 0.75 \
     --label_names labels \
-<<<<<<< HEAD
-=======
     --include_inputs_for_metrics True \
     --batch_eval_metrics True \
->>>>>>> 3068da2f
     --torch_empty_cache_steps 1 \
     --save_only_model True